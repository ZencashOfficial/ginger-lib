--- conflicted
+++ resolved
@@ -1,13 +1,10 @@
-<<<<<<< HEAD
 use crate::{
     bytes::{FromBytes, ToBytes},
     fields::{Field, PrimeField, SquareRootField},
     groups::Group, SemanticallyValid, FromBytesChecked, bits::{FromCompressedBits, ToCompressedBits},
-    CanonicalSerialize, CanonicalDeserialize
+    CanonicalSerialize, CanonicalDeserialize,
+    convert,
 };
-=======
-use crate::{bytes::{FromBytes, ToBytes}, fields::{Field, PrimeField, SquareRootField, convert}, groups::Group, SemanticallyValid, FromBytesChecked, bits::{ToBits, FromCompressedBits}, ToCompressedBits};
->>>>>>> 2ea76ade
 use crate::UniformRand;
 use std::{
     fmt::{Debug, Display},

--- conflicted
+++ resolved
@@ -18,11 +18,7 @@
 /// We apply standard efficiency measures (see, e.g. ): G_2 is represented by a subgroup
 /// of prime order r=ord(G_1) of the quadratic twist
 ///
-<<<<<<< HEAD
 ///     E': y^2 = x^3 + (a*twist^2) x + b*twist^3
-=======
-//     E': y^2 = x^3 + (a*X^2) x + (b*alpha)
->>>>>>> 465ab82f
 ///
 /// over F3, the Frobenius operator is applied to reduce the cost of the final exponentiation, and
 /// we do pre-computations of (essentially) the line coefficients of the Miller loop.

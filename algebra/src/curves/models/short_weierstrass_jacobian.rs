--- conflicted
+++ resolved
@@ -1,10 +1,6 @@
 use rand::{Rng, distributions::{Standard, Distribution}};
 use crate::curves::models::SWModelParameters as Parameters;
-<<<<<<< HEAD
 use crate::{UniformRand, SemanticallyValid, Error, FromBytesChecked, BitSerializationError, FromCompressedBits, ToCompressedBits};
-=======
-use crate::{UniformRand, SemanticallyValid, FromBytesChecked};
->>>>>>> e4e9a595
 use std::{
     fmt::{Display, Formatter, Result as FmtResult},
     io::{Read, Result as IoResult, Write, Error as IoError, ErrorKind},
@@ -219,10 +215,7 @@
                         let y = -p[i].y - &(s * &(x - &p[i].x));
                         p[j].x = x;
                         p[j].y = y;
-<<<<<<< HEAD
                         p[j].infinity = false;
-=======
->>>>>>> e4e9a595
                     }
                     else
                     {
@@ -231,10 +224,7 @@
                         let y = -p[i].y - &(s * &(x - &p[i].x));
                         p[j].x = x;
                         p[j].y = y;
-<<<<<<< HEAD
                         p[j].infinity = false;
-=======
->>>>>>> e4e9a595
                     }
                     dx += 1;
                 }
@@ -317,17 +307,15 @@
 
 impl<P: Parameters> FromBytesChecked for GroupAffine<P> {
     #[inline]
-<<<<<<< HEAD
-    fn read_checked<R: Read>(reader: R) -> IoResult<Self> {
-        Self::read(reader)
-            .map_err(|e| IoError::new(ErrorKind::InvalidData, e))
-            .and_then(|p| {
-                if !p.group_membership_test() {
-                    return Err(IoError::new(ErrorKind::InvalidData, "invalid point: group membership test failed"));
-                }
-                Ok(p)
-            }
-        )
+    fn read_checked<R: Read>(mut reader: R) -> IoResult<Self> {
+        let x = P::BaseField::read_checked(&mut reader)?;
+        let y = P::BaseField::read_checked(&mut reader)?;
+        let infinity = bool::read(reader)?;
+        let point = Self::new(x, y, infinity);
+        if !point.group_membership_test() {
+            return Err(IoError::new(ErrorKind::InvalidData, "invalid point: group membership test failed"));
+        }
+        Ok(point)
     }
 }
 
@@ -394,17 +382,6 @@
             //Other combinations are illegal
             _ => Err(Box::new(BitSerializationError::InvalidFlags)),
         }
-=======
-    fn read_checked<R: Read>(mut reader: R) -> IoResult<Self> {
-        let x = P::BaseField::read_checked(&mut reader)?;
-        let y = P::BaseField::read_checked(&mut reader)?;
-        let infinity = bool::read(reader)?;
-        let point = Self::new(x, y, infinity);
-        if !point.group_membership_test() {
-            return Err(IoError::new(ErrorKind::InvalidData, "invalid point: group membership test failed"));
-        }
-        Ok(point)
->>>>>>> e4e9a595
     }
 }
 
@@ -429,10 +406,7 @@
     pub y:   P::BaseField,
     pub z:   P::BaseField,
     #[derivative(Debug = "ignore")]
-<<<<<<< HEAD
     #[serde(skip)]
-=======
->>>>>>> e4e9a595
     _params: PhantomData<P>,
 }
 
@@ -499,18 +473,6 @@
 }
 
 impl<P: Parameters> FromBytesChecked for GroupProjective<P> {
-<<<<<<< HEAD
-    fn read_checked<R: Read>(reader: R) -> IoResult<Self> {
-        Self::read(reader)
-            .map_err(|e| IoError::new(ErrorKind::InvalidData, e))
-            .and_then(|p| {
-                if !p.group_membership_test() {
-                    return Err(IoError::new(ErrorKind::InvalidData, "invalid point: group membership test failed"));
-                }
-                Ok(p)
-            }
-        )
-=======
     fn read_checked<R: Read>(mut reader: R) -> IoResult<Self> {
         let x = P::BaseField::read_checked(&mut reader)?;
         let y = P::BaseField::read_checked(&mut reader)?;
@@ -520,7 +482,6 @@
             return Err(IoError::new(ErrorKind::InvalidData, "invalid point: group membership test failed"));
     }
         Ok(point)
->>>>>>> e4e9a595
     }
 }
 

use rand::{Rng, distributions::{Standard, Distribution}};
use crate::{UniformRand, ToCompressedBits, FromCompressedBits, Error, BitSerializationError, SemanticallyValid, FromBytesChecked};
use crate::curves::models::SWModelParameters as Parameters;
use std::{
    fmt::{Display, Formatter, Result as FmtResult},
    io::{Read, Result as IoResult, Write, Error as IoError, ErrorKind},
    marker::PhantomData,
};

use crate::{
    bytes::{FromBytes, ToBytes},
    curves::{AffineCurve, ProjectiveCurve},
    fields::{BitIterator, Field, PrimeField, SquareRootField},
};
use std::ops::{Add, AddAssign, Mul, MulAssign, Neg, Sub, SubAssign};
use serde::{Serialize, Deserialize};

#[derive(Derivative)]
#[derivative(
    Copy(bound = "P: Parameters"),
    Clone(bound = "P: Parameters"),
    PartialEq(bound = "P: Parameters"),
    Eq(bound = "P: Parameters"),
    Debug(bound = "P: Parameters"),
    Hash(bound = "P: Parameters")
)]
#[derive(Serialize, Deserialize)]
pub struct GroupAffine<P: Parameters> {
    pub x: P::BaseField,
    pub y: P::BaseField,
    pub infinity: bool,
    #[derivative(Debug = "ignore")]
    #[serde(skip)]
    _params: PhantomData<P>,
}

impl<P: Parameters> Display for GroupAffine<P> {
    fn fmt(&self, f: &mut Formatter<'_>) -> FmtResult {
        if self.infinity {
            write!(f, "GroupAffine(Infinity)")
        } else {
            write!(f, "GroupAffine(x={}, y={})", self.x, self.y)
        }
    }
}

impl<P: Parameters> PartialEq<GroupProjective<P>> for GroupAffine<P> {
    fn eq(&self, other: &GroupProjective<P>) -> bool {
        self.into_projective() == *other
    }
}

impl<P: Parameters> PartialEq<GroupAffine<P>> for GroupProjective<P> {
    fn eq(&self, other: &GroupAffine<P>) -> bool {
        *self == other.into_projective()
    }
}

impl<P: Parameters> GroupAffine<P> {
    pub fn new(x: P::BaseField, y: P::BaseField, infinity: bool) -> Self {
        Self {
            x,
            y,
            infinity,
            _params: PhantomData,
        }
    }

    pub fn scale_by_cofactor(&self) -> <Self as AffineCurve>::Projective {
        self.mul_bits(BitIterator::new(P::COFACTOR))
    }

    pub(crate) fn mul_bits<S: AsRef<[u64]>>(
        &self,
        bits: BitIterator<S>,
    ) -> <Self as AffineCurve>::Projective {
        let mut res = GroupProjective::zero();
        for i in bits {
            res.double_in_place();
            if i {
                res.add_assign_mixed(self)
            }
        }
        res
    }

    /// Attempts to construct an affine point given an x-coordinate. The
    /// point is not guaranteed to be in the prime order subgroup.
    ///
    /// If and only if `greatest` is set will the lexicographically
    /// largest y-coordinate be selected.
    #[allow(dead_code)]
    pub(crate) fn get_point_from_x(x: P::BaseField, greatest: bool) -> Option<Self> {
        // Compute x^3 + ax + b
        let x3b = P::add_b(&((x.square() * &x) + &P::mul_by_a(&x)));

        x3b.sqrt().map(|y| {
            let negy = -y;
            let y = if (y < negy) ^ greatest { y } else { negy };
            Self::new(x, y, false)
        })
    }

    /// Attempts to construct an affine point given an x-coordinate. The
    /// point is not guaranteed to be in the prime order subgroup.
    ///
    /// If and only if `parity` is set will the odd y-coordinate be selected.
    #[allow(dead_code)]
    pub(crate) fn get_point_from_x_and_parity(x: P::BaseField, parity: bool) -> Option<Self> {
        // Compute x^3 + ax + b
        let x3b = P::add_b(&((x.square() * &x) + &P::mul_by_a(&x)));

        x3b.sqrt().map(|y| {
            let negy = -y;
            let y = if y.is_odd() ^ parity { negy } else { y };
            Self::new(x, y, false)
        })
    }

    /// Checks that the current point is on the elliptic curve.
    pub fn is_on_curve(&self) -> bool {
        if self.is_zero() {
            true
        } else {
            // Check that the point is on the curve
            let y2 = self.y.square();
            let x3b = P::add_b(&((self.x.square() * &self.x) + &P::mul_by_a(&self.x)));
            y2 == x3b
        }
    }

    #[inline]
    pub fn is_in_correct_subgroup_assuming_on_curve(&self) -> bool {
        self.mul_bits(BitIterator::new(P::ScalarField::characteristic()))
            .is_zero()
    }

}

impl<P: Parameters> AffineCurve for GroupAffine<P> {
    type ScalarField = P::ScalarField;
    type BaseField = P::BaseField;
    type Projective = GroupProjective<P>;

    // Altough the non-affine element is always handled only through the infinity flag,
    // we still set x and y coordinates in a normalized manner.
    #[inline]
    fn zero() -> Self {
        Self::new(Self::BaseField::zero(), Self::BaseField::one(), true)
    }

    #[inline]
    fn prime_subgroup_generator() -> Self {
        Self::new(
            P::AFFINE_GENERATOR_COEFFS.0,
            P::AFFINE_GENERATOR_COEFFS.1,
            false,
        )
    }

    #[inline]
    fn is_zero(&self) -> bool {
        self.infinity
    }

    #[inline]
    fn group_membership_test(&self) -> bool {
        self.is_on_curve() && self.is_in_correct_subgroup_assuming_on_curve()
    }

    fn add_points(to_add: &mut [Vec<Self>]) {
        let zero = P::BaseField::zero();
        let one = P::BaseField::one();
        let length = to_add.iter().map(|l| l.len()).fold(0, |x, y| x + y);
        let mut denoms = vec![zero; length / 2];

        while to_add.iter().position(|x| x.len() > 1) != None {
            let mut dx: usize = 0;
            for p in to_add.iter_mut(){
                if p.len() < 2 { continue }
                let len = if p.len() % 2 == 0 { p.len() } else { p.len() - 1 };
                for i in (0..len).step_by(2){
                    denoms[dx] = {
                        if p[i].x == p[i + 1].x {
                            if p[i + 1].y == zero { one } else { p[i + 1].y.double() }
                        } else {
                            p[i].x - &p[i + 1].x
                        }
                    };
                    dx += 1;
                }
            }

            denoms.truncate(dx);
            crate::fields::batch_inversion(&mut denoms);
            dx = 0;

            for p in to_add.iter_mut() {
                if p.len() < 2 { continue }
                let len = if p.len() % 2 == 0 { p.len() } else { p.len() - 1 };

                for i in (0..len).step_by(2) {
                    let j = i/2;
                    if p[i+1].is_zero()
                    {
                        p[j] = p[i];
                    }
                    else if p[i].is_zero()
                    {
                        p[j] = p[i+1];
                    }
                    else if p[i+1].x == p[i].x && (p[i+1].y != p[i].y || p[i+1].y.is_zero())
                    {
                        p[j] = Self::zero();
                    }
                    else if p[i+1].x == p[i].x && p[i+1].y == p[i].y
                    {
                        let sq = p[i].x.square();
                        let s = (sq.double() + &sq + &P::COEFF_A) * &denoms[dx];
                        let x = s.square() - &p[i].x.double();
                        let y = -p[i].y - &(s * &(x - &p[i].x));
                        p[j].x = x;
                        p[j].y = y;
<<<<<<< HEAD
                        p[j].infinity = false;
=======
>>>>>>> e4e9a595
                    }
                    else
                    {
                        let s = (p[i].y - &p[i+1].y) * &denoms[dx];
                        let x = s.square() - &p[i].x - &p[i+1].x;
                        let y = -p[i].y - &(s * &(x - &p[i].x));
                        p[j].x = x;
                        p[j].y = y;
<<<<<<< HEAD
                        p[j].infinity = false;
=======
>>>>>>> e4e9a595
                    }
                    dx += 1;
                }

                let len = p.len();
                if len % 2 == 1
                {
                    p[len/2] = p[len-1];
                    p.truncate(len/2+1);
                }
                else
                {
                    p.truncate(len/2);
                }
            }
        }
    }

    #[inline]
    fn mul<S: Into<<Self::ScalarField as PrimeField>::BigInt>>(&self, by: S) -> GroupProjective<P> {
        let bits = BitIterator::new(by.into());
        self.mul_bits(bits)
    }

    #[inline]
    fn into_projective(&self) -> GroupProjective<P> {
        (*self).into()
    }

    fn mul_by_cofactor(&self) -> Self {
        self.scale_by_cofactor().into()
    }

    fn mul_by_cofactor_inv(&self) -> Self {
        self.mul(P::COFACTOR_INV).into()
    }
}

impl<P: Parameters> SemanticallyValid for GroupAffine<P>
{
    fn is_valid(&self) -> bool {
        self.x.is_valid() &&
        self.y.is_valid() &&
        self.group_membership_test()
    }
}

impl<P: Parameters> Neg for GroupAffine<P> {
    type Output = Self;

    fn neg(self) -> Self {
        if !self.is_zero() {
            Self::new(self.x, -self.y, false)
        } else {
            self
        }
    }
}

impl<P: Parameters> ToBytes for GroupAffine<P> {
    #[inline]
    fn write<W: Write>(&self, mut writer: W) -> IoResult<()> {
        self.x.write(&mut writer)?;
        self.y.write(&mut writer)?;
        self.infinity.write(writer)
    }
}

impl<P: Parameters> FromBytes for GroupAffine<P> {
    #[inline]
    fn read<R: Read>(mut reader: R) -> IoResult<Self> {
        let x = P::BaseField::read(&mut reader)?;
        let y = P::BaseField::read(&mut reader)?;
        let infinity = bool::read(reader)?;

        Ok(Self::new(x, y, infinity))
    }
}

impl<P: Parameters> FromBytesChecked for GroupAffine<P> {
    #[inline]
<<<<<<< HEAD
    fn read_checked<R: Read>(reader: R) -> IoResult<Self> {
        Self::read(reader)
            .map_err(|e| IoError::new(ErrorKind::InvalidData, e))
            .and_then(|p| {
                if !p.group_membership_test() {
                    return Err(IoError::new(ErrorKind::InvalidData, "invalid point: group membership test failed"));
                }
                Ok(p)
            }
        )
=======
    fn read_checked<R: Read>(mut reader: R) -> IoResult<Self> {
        let x = P::BaseField::read_checked(&mut reader)?;
        let y = P::BaseField::read_checked(&mut reader)?;
        let infinity = bool::read(reader)?;
        let point = Self::new(x, y, infinity);
        if !point.group_membership_test() {
            return Err(IoError::new(ErrorKind::InvalidData, "invalid point: group membership test failed"));
        }
        Ok(point)
>>>>>>> e4e9a595
    }
}

use crate::{ToBits, FromBits};
impl<P: Parameters> ToCompressedBits for GroupAffine<P>
{
    #[inline]
    fn compress(&self) -> Vec<bool> {
        // Strictly speaking, self.x is zero already when self.infinity is true, but
        // to guard against implementation mistakes we do not assume this.
        let p = if self.infinity {P::BaseField::zero()} else {self.x};
        let mut res = p.write_bits();

        // Is this the point at infinity? If so, set the most significant bit.
        res.push(self.infinity);

        // Is the y-coordinate the odd one of the two associated with the
        // x-coordinate? If so, set the third-most significant bit so long as this is not
        // the point at infinity.

        res.push(!self.infinity && self.y.is_odd());

        res
    }
}

impl<P: Parameters> FromCompressedBits for GroupAffine<P>
{
    #[inline]
    fn decompress(compressed: Vec<bool>) -> Result<Self, Error> {
        let len = compressed.len() - 1;
        let parity_flag_set = compressed[len];
        let infinity_flag_set = compressed[len - 1];

        //Mask away the flag bits and try to get the x coordinate
        let x = P::BaseField::read_bits(compressed[0..(len - 1)].to_vec())?;
        match (infinity_flag_set, parity_flag_set, x.is_zero()) {

            //If the infinity flag is set, return the value assuming
            //the x-coordinate is zero and the parity bit is not set.
            (true, false, true) => Ok(Self::zero()),

            //If infinity flag is not set, then we attempt to construct
            //a point from the x coordinate and the parity.
            (false, _, _) => {

                //Attempt to get the y coordinate from its parity and x
                match Self::get_point_from_x_and_parity(x, parity_flag_set) {

                    //Check p belongs to the subgroup we expect
                    Some(p) => {
                        if p.is_in_correct_subgroup_assuming_on_curve() {
                            Ok(p)
                        }
                        else {
                            let e = BitSerializationError::NotPrimeOrder;
                            Err(Box::new(e))
                        }
                    }
                    _ => Err(Box::new(BitSerializationError::NotOnCurve)),
                }
            },

            //Other combinations are illegal
            _ => Err(Box::new(BitSerializationError::InvalidFlags)),
        }
    }
}

impl<P: Parameters> Default for GroupAffine<P> {
    #[inline]
    fn default() -> Self {
        Self::zero()
    }
}

#[derive(Derivative)]
#[derivative(
    Copy(bound = "P: Parameters"),
    Clone(bound = "P: Parameters"),
    Eq(bound = "P: Parameters"),
    Debug(bound = "P: Parameters"),
    Hash(bound = "P: Parameters")
)]
#[derive(Serialize, Deserialize)]
pub struct GroupProjective<P: Parameters> {
    pub x:   P::BaseField,
    pub y:   P::BaseField,
    pub z:   P::BaseField,
    #[serde(skip)]
    _params: PhantomData<P>,
}

impl<P: Parameters> Display for GroupProjective<P> {
    fn fmt(&self, f: &mut Formatter<'_>) -> FmtResult {
        write!(f, "{}", self.into_affine())
    }
}

impl<P: Parameters> PartialEq for GroupProjective<P> {
    fn eq(&self, other: &Self) -> bool {
        if self.is_zero() {
            return other.is_zero();
        }

        if other.is_zero() {
            return false;
        }

        // x1/z1 == x2/z2  <==> x1 * z2 == x2 * z1
        if (self.x * &other.z) != (other.x * &self.z) {
            false
        }
        // y1/z1 == y2/z2  <==> y1 * z2 == y2 * z1
        else if (self.y * &other.z) != (other.y * &self.z) {
            false
        }
        else {
            true
        }
    }
}

impl<P: Parameters> Distribution<GroupProjective<P>> for Standard {
    #[inline]
    fn sample<R: Rng + ?Sized>(&self, rng: &mut R) -> GroupProjective<P> {
        let res = GroupProjective::prime_subgroup_generator() * &P::ScalarField::rand(rng);
        debug_assert!(res.into_affine().is_in_correct_subgroup_assuming_on_curve());
        res
    }
}

impl<P: Parameters> ToBytes for GroupProjective<P> {
    #[inline]
    fn write<W: Write>(&self, mut writer: W) -> IoResult<()> {
        self.x.write(&mut writer)?;
        self.y.write(&mut writer)?;
        self.z.write(writer)
    }
}

impl<P: Parameters> FromBytes for GroupProjective<P> {
    #[inline]
    fn read<R: Read>(mut reader: R) -> IoResult<Self> {
        let x = P::BaseField::read(&mut reader)?;
        let y = P::BaseField::read(&mut reader)?;
        let z = P::BaseField::read(reader)?;
        Ok(Self::new(x, y, z))
    }
}

impl<P: Parameters> FromBytesChecked for GroupProjective<P> {
<<<<<<< HEAD
    #[inline]
    fn read_checked<R: Read>(reader: R) -> IoResult<Self> {
        Self::read(reader)
            .map_err(|e| IoError::new(ErrorKind::InvalidData, e))
            .and_then(|p| {
                if !p.group_membership_test() {
                    return Err(IoError::new(ErrorKind::InvalidData, "invalid point: group membership test failed"));
                }
                Ok(p)
            }
        )
=======
    fn read_checked<R: Read>(mut reader: R) -> IoResult<Self> {
        let x = P::BaseField::read_checked(&mut reader)?;
        let y = P::BaseField::read_checked(&mut reader)?;
        let z = P::BaseField::read_checked(reader)?;
        let point = Self::new(x, y, z);
        if !point.group_membership_test() {
            return Err(IoError::new(ErrorKind::InvalidData, "invalid point: group membership test failed"));
        }
        Ok(point)
>>>>>>> e4e9a595
    }
}

impl<P: Parameters> Default for GroupProjective<P> {
    #[inline]
    fn default() -> Self {
        Self::zero()
    }
}

impl<P: Parameters> GroupProjective<P> {
    pub fn new(x: P::BaseField, y: P::BaseField, z: P::BaseField) -> Self {
        Self {
            x,
            y,
            z,
            _params: PhantomData,
        }
    }
}

impl<P: Parameters> ProjectiveCurve for GroupProjective<P> {
    type BaseField = P::BaseField;
    type ScalarField = P::ScalarField;
    type Affine = GroupAffine<P>;

    // The point at infinity is always represented by Z = 0.
    #[inline]
    fn zero() -> Self {
        Self::new(
            P::BaseField::zero(),
            P::BaseField::one(),
            P::BaseField::zero(),
        )
    }

    #[inline]
    fn prime_subgroup_generator() -> Self {
        GroupAffine::prime_subgroup_generator().into()
    }

    // The point at infinity is always represented by
    // Z = 0.
    #[inline]
    fn is_zero(&self) -> bool {
        self.z.is_zero()
    }

    #[inline]
    fn group_membership_test(&self) -> bool {
        self.into_affine().group_membership_test()
    }

    #[inline]
    fn is_normalized(&self) -> bool {
        self.is_zero() || self.z.is_one()
    }

    fn batch_normalization(v: &mut [Self]) {
        // Montgomery’s Trick and Fast Implementation of Masked AES
        // Genelle, Prouff and Quisquater
        // Section 3.2

        // First pass: compute [a, ab, abc, ...]
        let mut prod = Vec::with_capacity(v.len());
        let mut tmp = P::BaseField::one();
        for g in v.iter_mut()
            // Ignore normalized elements
            .filter(|g| !g.is_normalized())
        {
            tmp.mul_assign(&g.z);
            prod.push(tmp);
        }

        // Invert `tmp`.
        tmp = tmp.inverse().unwrap(); // Guaranteed to be nonzero.

        // Second pass: iterate backwards to compute inverses
        for (g, s) in v.iter_mut()
            // Backwards
            .rev()
                // Ignore normalized elements
                .filter(|g| !g.is_normalized())
                // Backwards, skip last element, fill in one for last term.
                .zip(prod.into_iter().rev().skip(1).chain(Some(P::BaseField::one())))
        {
            // tmp := tmp * g.z; g.z := tmp * s = 1/z
            let newtmp = tmp * &g.z;
            g.z = tmp * &s;
            tmp = newtmp;
        }

        // Perform affine transformations
        for g in v.iter_mut().filter(|g| !g.is_normalized()) {
            g.x *= &g.z; // x/z^2
            g.y *= &g.z;
            g.z = P::BaseField::one(); // z = 1
        }
    }

    fn double_in_place(&mut self) -> &mut Self {
        if self.is_zero() {
            self
        } else {
            // https://www.hyperelliptic.org/EFD/g1p/auto-shortw-projective.html#doubling-dbl-2007-bl

            // XX = X1^2
            let xx = self.x.square();
            // ZZ = Z1^2
            let zz = self.z.square();
            // w = a*ZZ + 3*XX
            let w = P::mul_by_a(&zz) + &(xx + &xx.double());
            // s = 2*Y1*Z1
            let mut s = self.y * &(self.z);
            s.double_in_place();
            // sss = s^3
            let mut sss = s.square();
            sss *= &s;
            // R = Y1*s
            let r = self.y * &s;
            // RR = R2
            let rr = r.square();
            // B = (X1+R)^2-XX-RR
            let b = (self.x + &r).square() - &xx - &rr;
            // h = w2-2*B
            let h = w.square() - &(b + &b);
            // X3 = h*s
            self.x = h * &s;
            // Y3 = w*(B-h)-2*RR
            self.y = w * &(b - &h) - &(rr + &rr);
            // Z3 = sss
            self.z = sss;

            self
        }
    }

    fn add_assign_mixed(&mut self, other: &Self::Affine) {
        if other.is_zero() {
            return;
        } else if self.is_zero() {
            self.x = other.x;
            self.y = other.y;
            self.z = P::BaseField::one();
            return;
        }
        let mut v = other.x * &self.z;
        let mut u = other.y * &self.z;
        if u == self.y && v == self.x {
            // x1 / z1 == x2 / z2 <==> x1 * z2 == x2 * z1;
            // Here, z2 = 1, so we have x1 == x2 * z1;
            self.double_in_place();
        } else {
            // https://www.hyperelliptic.org/EFD/g1p/auto-shortw-projective.html#addition-madd-1998-cmo
            // u = Y2*Z1-Y1
            u -= &self.y;
            // uu = u^2
            let uu = u.square();
            // v = X2*Z1-X1
            v -= &self.x;
            // vv = v2
            let vv = v.square();
            // vvv = v*vv
            let vvv = v * &vv;
            // r = vv*X1
            let r = vv * &self.x;
            // a = uu*Z1-vvv-2*r
            let a = uu * &self.z - &vvv - &r.double();
            // X3 = v*a
            self.x = v * &a;
            // Y3 = u*(R-A)-vvv*Y1
            self.y = u * &(r - &a) - &(vvv * &self.y);
            // Z3 = vvv*Z1
            self.z = vvv * &self.z;
        }
    }

    fn mul_assign<S: Into<<Self::ScalarField as PrimeField>::BigInt>>(&mut self, other: S) {
        let mut res = Self::zero();

        let mut found_one = false;

        for i in BitIterator::new(other.into()) {
            if found_one {
                res.double_in_place();
            } else {
                found_one = i;
            }

            if i {
                res.add_assign(self);
            }
        }

        *self = res;
    }

    fn into_affine(&self) -> GroupAffine<P> {
        (*self).into()
    }

    fn recommended_wnaf_for_scalar(scalar: <Self::ScalarField as PrimeField>::BigInt) -> usize {
        P::empirical_recommended_wnaf_for_scalar(scalar)
    }

    fn recommended_wnaf_for_num_scalars(num_scalars: usize) -> usize {
        P::empirical_recommended_wnaf_for_num_scalars(num_scalars)
    }
}

impl<P: Parameters> SemanticallyValid for GroupProjective<P>
{
    fn is_valid(&self) -> bool {
        self.x.is_valid() &&
        self.y.is_valid() &&
        self.z.is_valid() &&
        self.group_membership_test()
    }
}

impl<P: Parameters> Neg for GroupProjective<P> {
    type Output = Self;
    fn neg(self) -> Self {
        if !self.is_zero() {
            Self::new(self.x, -self.y, self.z)
        } else {
            self
        }
    }
}

impl<'a, P: Parameters> Add<&'a Self> for GroupProjective<P> {
    type Output = Self;
    fn add(self, other: &'a Self) -> Self {
        let mut copy = self;
        copy += other;
        copy
    }
}

impl<'a, P: Parameters> AddAssign<&'a Self> for GroupProjective<P> {
    fn add_assign(&mut self, other: &'a Self) {
        if self.is_zero() {
            *self = *other;
            return;
        }

        if other.is_zero() {
            return;
        }
        // https://www.hyperelliptic.org/EFD/g1p/data/shortw/projective/addition/add-1998-cmo-2

        if self == other {
            self.double_in_place();
        } else {
            // Y1Z2 = Y1*Z2
            let y1z2 = self.y * &other.z;
            // X1Z2 = X1*Z2
            let x1z2 = self.x * &other.z;
            // Z1Z2 = Z1*Z2
            let z1z2 = self.z * &other.z;
            // u = Y2*Z1-Y1Z2
            let u = (self.z * &other.y) - &y1z2;
            // uu = u^2
            let uu = u.square();
            // v = X2*Z1-X1Z2
            let v = (self.z * &other.x) - &x1z2;
            // vv = v^2
            let vv = v.square();
            // vvv = v*vv
            let vvv = v * &vv;
            // R = vv*X1Z2
            let r = vv * &x1z2;
            // A = uu*Z1Z2-vvv-2*R
            let a = (uu * &z1z2) - &(vvv + &r + &r);
            // X3 = v*A
            self.x = v * &a;
            // Y3 = u*(R-A)-vvv*Y1Z2
            self.y = ((r - &a) * &u) - &(vvv * &y1z2);
            // Z3 = vvv*Z1Z2
            self.z = vvv * &z1z2;
        }
    }
}

impl<'a, P: Parameters> Sub<&'a Self> for GroupProjective<P> {
    type Output = Self;
    fn sub(self, other: &'a Self) -> Self {
        let mut copy = self;
        copy -= other;
        copy
    }
}

impl<'a, P: Parameters> SubAssign<&'a Self> for GroupProjective<P> {
    fn sub_assign(&mut self, other: &'a Self) {
        *self += &(-(*other));
    }
}

impl<'a, P: Parameters> Mul<&'a P::ScalarField> for GroupProjective<P> {
    type Output = Self;
    fn mul(self, other: &'a P::ScalarField) -> Self {
        let mut copy = self;
        copy *= other;
        copy
    }
}

impl<'a, P: Parameters> MulAssign<&'a P::ScalarField> for GroupProjective<P> {
    fn mul_assign(&mut self, other: &'a P::ScalarField) {
        <GroupProjective<P> as ProjectiveCurve>::mul_assign(self, other.into_repr());
    }
}

// The affine point X, Y is represented in the jacobian
// coordinates with Z = 1.
impl<P: Parameters> From<GroupAffine<P>> for GroupProjective<P> {
    fn from(p: GroupAffine<P>) -> GroupProjective<P> {
        if p.is_zero() {
            Self::zero()
        } else {
            Self::new(p.x, p.y, P::BaseField::one())
        }
    }
}

// The projective point X, Y, Z is represented in the affine
// coordinates as X/Z^2, Y/Z^3.
impl<P: Parameters> From<GroupProjective<P>> for GroupAffine<P> {
    fn from(p: GroupProjective<P>) -> GroupAffine<P> {
        if p.is_zero() {
            GroupAffine::zero()
        } else if p.z.is_one() {
            // If Z is one, the point is already normalized.
            GroupAffine::new(p.x, p.y, false)
        } else {
            // Z is nonzero, so it must have an inverse in a field.
            let z_inv = p.z.inverse().unwrap();
            let x = p.x * &z_inv;
            let y = p.y * &z_inv;
            GroupAffine::new(x, y, false)
        }
    }
}<|MERGE_RESOLUTION|>--- conflicted
+++ resolved
@@ -221,10 +221,7 @@
                         let y = -p[i].y - &(s * &(x - &p[i].x));
                         p[j].x = x;
                         p[j].y = y;
-<<<<<<< HEAD
                         p[j].infinity = false;
-=======
->>>>>>> e4e9a595
                     }
                     else
                     {
@@ -233,10 +230,7 @@
                         let y = -p[i].y - &(s * &(x - &p[i].x));
                         p[j].x = x;
                         p[j].y = y;
-<<<<<<< HEAD
                         p[j].infinity = false;
-=======
->>>>>>> e4e9a595
                     }
                     dx += 1;
                 }
@@ -318,18 +312,6 @@
 
 impl<P: Parameters> FromBytesChecked for GroupAffine<P> {
     #[inline]
-<<<<<<< HEAD
-    fn read_checked<R: Read>(reader: R) -> IoResult<Self> {
-        Self::read(reader)
-            .map_err(|e| IoError::new(ErrorKind::InvalidData, e))
-            .and_then(|p| {
-                if !p.group_membership_test() {
-                    return Err(IoError::new(ErrorKind::InvalidData, "invalid point: group membership test failed"));
-                }
-                Ok(p)
-            }
-        )
-=======
     fn read_checked<R: Read>(mut reader: R) -> IoResult<Self> {
         let x = P::BaseField::read_checked(&mut reader)?;
         let y = P::BaseField::read_checked(&mut reader)?;
@@ -339,7 +321,6 @@
             return Err(IoError::new(ErrorKind::InvalidData, "invalid point: group membership test failed"));
         }
         Ok(point)
->>>>>>> e4e9a595
     }
 }
 
@@ -492,19 +473,6 @@
 }
 
 impl<P: Parameters> FromBytesChecked for GroupProjective<P> {
-<<<<<<< HEAD
-    #[inline]
-    fn read_checked<R: Read>(reader: R) -> IoResult<Self> {
-        Self::read(reader)
-            .map_err(|e| IoError::new(ErrorKind::InvalidData, e))
-            .and_then(|p| {
-                if !p.group_membership_test() {
-                    return Err(IoError::new(ErrorKind::InvalidData, "invalid point: group membership test failed"));
-                }
-                Ok(p)
-            }
-        )
-=======
     fn read_checked<R: Read>(mut reader: R) -> IoResult<Self> {
         let x = P::BaseField::read_checked(&mut reader)?;
         let y = P::BaseField::read_checked(&mut reader)?;
@@ -514,7 +482,6 @@
             return Err(IoError::new(ErrorKind::InvalidData, "invalid point: group membership test failed"));
         }
         Ok(point)
->>>>>>> e4e9a595
     }
 }
 

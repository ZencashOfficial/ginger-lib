--- conflicted
+++ resolved
@@ -12,19 +12,13 @@
             PartialEq(bound = ""),
             Eq(bound = "")
         )]
-<<<<<<< HEAD
         #[derive(Serialize, Deserialize)]
         #[serde(transparent)]
-=======
->>>>>>> e4e9a595
         pub struct $Fp<P>(
             pub $BigIntegerType,
             #[derivative(Debug = "ignore")]
             #[doc(hidden)]
-<<<<<<< HEAD
             #[serde(skip)]
-=======
->>>>>>> e4e9a595
             pub PhantomData<P>,
         );
 
@@ -36,10 +30,6 @@
         }
 
         impl<P: $FpParameters> $Fp<P> {
-<<<<<<< HEAD
-
-=======
->>>>>>> e4e9a595
             #[inline]
             fn reduce(&mut self) {
                 if !self.is_valid() {
@@ -61,7 +51,6 @@
                 self.0.is_zero()
             }
 
-<<<<<<< HEAD
             #[inline]
             fn double(&self) -> Self {
                 let mut temp = *self;
@@ -79,25 +68,6 @@
             }
 
             #[inline]
-=======
-            #[inline]
-            fn double(&self) -> Self {
-                let mut temp = *self;
-                temp.double_in_place();
-                temp
-            }
-
-            #[inline]
-            fn double_in_place(&mut self) -> &mut Self {
-                // This cannot exceed the backing capacity.
-                self.0.mul2();
-                // However, it may need to be reduced.
-                self.reduce();
-                self
-            }
-
-            #[inline]
->>>>>>> e4e9a595
             fn one() -> Self {
                 $Fp::<P>(P::R, PhantomData)
             }
@@ -157,7 +127,6 @@
 
                         while v.is_even() {
                             v.div2();
-<<<<<<< HEAD
 
                             if c.0.is_even() {
                                 c.0.div2();
@@ -167,17 +136,6 @@
                             }
                         }
 
-=======
-
-                            if c.0.is_even() {
-                                c.0.div2();
-                            } else {
-                                c.0.add_nocarry(&P::MODULUS);
-                                c.0.div2();
-                            }
-                        }
-
->>>>>>> e4e9a595
                         if v < u {
                             u.sub_noborrow(&v);
                             b.sub_assign(&c);
@@ -185,15 +143,6 @@
                             v.sub_noborrow(&u);
                             c.sub_assign(&b);
                         }
-<<<<<<< HEAD
-                    }
-
-                    if u == one {
-                        Some(b)
-                    } else {
-                        Some(c)
-=======
->>>>>>> e4e9a595
                     }
 
                     if u == one {
@@ -213,18 +162,6 @@
                 }
             }
 
-<<<<<<< HEAD
-            fn inverse_in_place(&mut self) -> Option<&mut Self> {
-                if let Some(inverse) = self.inverse() {
-                    *self = inverse;
-                    Some(self)
-                } else {
-                    None
-                }
-            }
-
-=======
->>>>>>> e4e9a595
             #[inline]
             fn frobenius_map(&mut self, _: usize) {
                 // No-op: No effect in a prime field.
@@ -316,7 +253,6 @@
                     QuadraticNonResidue
                 }
             }
-<<<<<<< HEAD
 
             #[inline]
             fn sqrt(&self) -> Option<Self> {
@@ -351,42 +287,6 @@
         impl_prime_field_from_int!($Fp, u16, $FpParameters);
         impl_prime_field_from_int!($Fp, u8, $FpParameters);
 
-=======
-
-            #[inline]
-            fn sqrt(&self) -> Option<Self> {
-                sqrt_impl!(Self, P, self)
-            }
-
-            fn sqrt_in_place(&mut self) -> Option<&mut Self> {
-                (*self).sqrt().map(|sqrt| {
-                    *self = sqrt;
-                    self
-                })
-            }
-        }
-
-        impl<P: $FpParameters> Ord for $Fp<P> {
-            #[inline(always)]
-            fn cmp(&self, other: &Self) -> Ordering {
-                self.into_repr().cmp(&other.into_repr())
-            }
-        }
-
-        impl<P: $FpParameters> PartialOrd for $Fp<P> {
-            #[inline(always)]
-            fn partial_cmp(&self, other: &Self) -> Option<Ordering> {
-                Some(self.cmp(other))
-            }
-        }
-
-        impl_prime_field_from_int!($Fp, u128, $FpParameters);
-        impl_prime_field_from_int!($Fp, u64, $FpParameters);
-        impl_prime_field_from_int!($Fp, u32, $FpParameters);
-        impl_prime_field_from_int!($Fp, u16, $FpParameters);
-        impl_prime_field_from_int!($Fp, u8, $FpParameters);
-
->>>>>>> e4e9a595
         impl_prime_field_standard_sample!($Fp, $FpParameters);
 
         impl<P: $FpParameters> ToBytes for $Fp<P> {
@@ -416,7 +316,6 @@
                 )
             }
         }
-<<<<<<< HEAD
 
         impl<P: $FpParameters> SemanticallyValid for $Fp<P> {
             #[inline]
@@ -456,47 +355,6 @@
                                 first_digit = false;
                             }
 
-=======
-
-        impl<P: $FpParameters> SemanticallyValid for $Fp<P> {
-            #[inline]
-            fn is_valid(&self) -> bool {
-                self.0 < P::MODULUS
-            }
-        }
-
-        impl<P: $FpParameters> FromStr for $Fp<P> {
-            type Err = ();
-
-            /// Interpret a string of numbers as a (congruent) prime field element.
-            /// Does not accept unnecessary leading zeroes or a blank string.
-            fn from_str(s: &str) -> Result<Self, Self::Err> {
-                if s.is_empty() {
-                    return Err(());
-                }
-
-                if s == "0" {
-                    return Ok(Self::zero());
-                }
-
-                let mut res = Self::zero();
-
-                let ten = Self::from_repr(<Self as PrimeField>::BigInt::from(10));
-
-                let mut first_digit = true;
-
-                for c in s.chars() {
-                    match c.to_digit(10) {
-                        Some(c) => {
-                            if first_digit {
-                                if c == 0 {
-                                    return Err(());
-                                }
-
-                                first_digit = false;
-                            }
-
->>>>>>> e4e9a595
                             res.mul_assign(&ten);
                             res.add_assign(&Self::from_repr(<Self as PrimeField>::BigInt::from(
                                 u64::from(c),
@@ -521,7 +379,6 @@
                 write!(f, stringify!($Fp"({})"), self.into_repr())
             }
         }
-<<<<<<< HEAD
 
         impl<P: $FpParameters> Neg for $Fp<P> {
             type Output = Self;
@@ -626,111 +483,6 @@
             impl_field_mul_short_assign!($limbs);
         }
 
-=======
-
-        impl<P: $FpParameters> Neg for $Fp<P> {
-            type Output = Self;
-            #[inline]
-            #[must_use]
-            fn neg(self) -> Self {
-                if !self.is_zero() {
-                    let mut tmp = P::MODULUS.clone();
-                    tmp.sub_noborrow(&self.0);
-                    $Fp::<P>(tmp, PhantomData)
-                } else {
-                    self
-                }
-            }
-        }
-
-        impl<'a, P: $FpParameters> Add<&'a $Fp<P>> for $Fp<P> {
-            type Output = Self;
-
-            #[inline]
-            fn add(self, other: &Self) -> Self {
-                let mut result = self.clone();
-                result.add_assign(other);
-                result
-            }
-        }
-
-        impl<'a, P: $FpParameters> Sub<&'a $Fp<P>> for $Fp<P> {
-            type Output = Self;
-
-            #[inline]
-            fn sub(self, other: &Self) -> Self {
-                let mut result = self.clone();
-                result.sub_assign(other);
-                result
-            }
-        }
-
-        impl<'a, P: $FpParameters> Mul<&'a $Fp<P>> for $Fp<P> {
-            type Output = Self;
-
-            #[inline]
-            fn mul(self, other: &Self) -> Self {
-                let mut result = self.clone();
-                result.mul_assign(other);
-                result
-            }
-        }
-
-        impl<'a, P: $FpParameters> MulShort<&'a $Fp<P>> for $Fp<P> {
-            type Output = Self;
-
-            #[inline]
-            fn mul_short(self, other: &Self) -> Self {
-                let mut result = self.clone();
-                result.mul_short_assign(other);
-                result
-            }
-        }
-
-        impl<'a, P: $FpParameters> Div<&'a $Fp<P>> for $Fp<P> {
-            type Output = Self;
-
-            #[inline]
-            fn div(self, other: &Self) -> Self {
-                let mut result = self.clone();
-                result.mul_assign(&other.inverse().unwrap());
-                result
-            }
-        }
-
-        impl_additive_ops_from_ref!($Fp, $FpParameters);
-        impl_multiplicative_ops_from_ref!($Fp, $FpParameters);
-
-        impl<'a, P: $FpParameters> AddAssign<&'a Self> for $Fp<P> {
-            #[inline]
-            fn add_assign(&mut self, other: &Self) {
-                // This cannot exceed the backing capacity.
-                self.0.add_nocarry(&other.0);
-                // However, it may need to be reduced
-                self.reduce();
-            }
-        }
-
-        impl<'a, P: $FpParameters> SubAssign<&'a Self> for $Fp<P> {
-            #[inline]
-            fn sub_assign(&mut self, other: &Self) {
-                // If `other` is larger than `self`, add the modulus to self first.
-                if other.0 > self.0 {
-                    self.0.add_nocarry(&P::MODULUS);
-                }
-                self.0.sub_noborrow(&other.0);
-            }
-        }
-
-        impl<'a, P: $FpParameters> MulAssign<&'a Self> for $Fp<P> {
-            impl_field_mul_assign!($limbs);
-        }
-
-        impl<'a, P: $FpParameters> MulShortAssign<&'a Self> for $Fp<P> {
-            impl_field_mul_short_assign!($limbs);
-        }
-
->>>>>>> e4e9a595
         impl<'a, P: $FpParameters> DivAssign<&'a Self> for $Fp<P> {
             #[inline]
             fn div_assign(&mut self, other: &Self) {

--- conflicted
+++ resolved
@@ -1,34 +1,6 @@
-<<<<<<< HEAD
-use rand::{Rng, distributions::{Standard, Distribution}};
-use crate::{UniformRand, ToBits, FromBits, Error, SemanticallyValid};
-use std::{
-    cmp::{Ord, Ordering, PartialOrd},
-    io::{Read, Result as IoResult, Write},
-    marker::PhantomData,
-    ops::{Add, AddAssign, Div, DivAssign, Mul, MulAssign, Neg, Sub, SubAssign},
-    str::FromStr,
-};
-
-use crate::{
-    bytes::{FromBytes, ToBytes},
-    fields::{Field, LegendreSymbol, PrimeField, SquareRootField, FpParameters},
-};
-
-/// Model for cubic extension field of a prime field F=Fp
-///     F3 = F[X]/(X^3-alpha),
-/// with alpha being a (quadratic) "non-residue" (for which X^3-alpha is irreducible).
-///
-/// We implement inversion according to
-/// Beuchat, et al., High-Speed Software Implementation of the Optimal Ate Pairing over Barreto–Naehrig Curves
-/// https://eprint.iacr.org/2010/354.pdf,
-/// and square and Karatsuba multiplication according to
-/// Devegili, et al., Multiplication and Squaring on Abstract Pairing-Friendly Fields
-/// https://eprint.iacr.org/2006/471.pdf
-=======
 use super::cubic_extension::*;
 use crate::fields::*;
 use std::marker::PhantomData;
->>>>>>> 6c5c674f
 
 pub trait Fp3Parameters: 'static + Send + Sync {
     type Fp: PrimeField + SquareRootField;
@@ -120,273 +92,4 @@
             self
         })
     }
-<<<<<<< HEAD
-}
-
-/// `Fp3` elements are ordered lexicographically.
-impl<P: Fp3Parameters> Ord for Fp3<P> {
-    #[inline(always)]
-    fn cmp(&self, other: &Self) -> Ordering {
-        let c2_cmp = self.c2.cmp(&other.c2);
-        let c1_cmp = self.c1.cmp(&other.c1);
-        let c0_cmp = self.c0.cmp(&other.c0);
-        if c2_cmp == Ordering::Equal {
-            if c1_cmp == Ordering::Equal {
-                c0_cmp
-            } else {
-                c1_cmp
-            }
-        } else {
-            c2_cmp
-        }
-    }
-}
-
-impl<P: Fp3Parameters> PartialOrd for Fp3<P> {
-    #[inline(always)]
-    fn partial_cmp(&self, other: &Self) -> Option<Ordering> {
-        Some(self.cmp(other))
-    }
-}
-
-impl<P: Fp3Parameters> From<u128> for Fp3<P> {
-    fn from(other: u128) -> Self {
-        let fe: P::Fp = other.into();
-        Self::new(fe, P::Fp::zero(), P::Fp::zero())
-    }
-}
-
-impl<P: Fp3Parameters> From<u64> for Fp3<P> {
-    fn from(other: u64) -> Self {
-        let fe: P::Fp = other.into();
-        Self::new(fe, P::Fp::zero(), P::Fp::zero())
-    }
-}
-
-impl<P: Fp3Parameters> From<u32> for Fp3<P> {
-    fn from(other: u32) -> Self {
-        let fe: P::Fp = other.into();
-        Self::new(fe, P::Fp::zero(), P::Fp::zero())
-    }
-}
-
-impl<P: Fp3Parameters> From<u16> for Fp3<P> {
-    fn from(other: u16) -> Self {
-        let fe: P::Fp = other.into();
-        Self::new(fe, P::Fp::zero(), P::Fp::zero())
-    }
-}
-
-impl<P: Fp3Parameters> From<u8> for Fp3<P> {
-    fn from(other: u8) -> Self {
-        let fe: P::Fp = other.into();
-        Self::new(fe, P::Fp::zero(), P::Fp::zero())
-    }
-}
-
-impl<P: Fp3Parameters> SemanticallyValid for Fp3<P>
-{
-    #[inline]
-    fn is_valid(&self) -> bool {
-        self.c0.is_valid() &&
-        self.c1.is_valid() &&
-        self.c2.is_valid()
-    }
-}
-
-impl<P: Fp3Parameters> ToBytes for Fp3<P> {
-    #[inline]
-    fn write<W: Write>(&self, mut writer: W) -> IoResult<()> {
-        self.c0.write(&mut writer)?;
-        self.c1.write(&mut writer)?;
-        self.c2.write(writer)
-    }
-}
-
-impl<P: Fp3Parameters> FromBytes for Fp3<P> {
-    #[inline]
-    fn read<R: Read>(mut reader: R) -> IoResult<Self> {
-        let c0 = P::Fp::read(&mut reader)?;
-        let c1 = P::Fp::read(&mut reader)?;
-        let c2 = P::Fp::read(reader)?;
-        Ok(Fp3::new(c0, c1, c2))
-    }
-}
-
-impl<P: Fp3Parameters> ToBits for Fp3<P> {
-    fn write_bits(&self) -> Vec<bool> {
-        let mut bits = self.c0.write_bits();
-        bits.extend_from_slice(self.c1.write_bits().as_slice());
-        bits.extend_from_slice(self.c2.write_bits().as_slice());
-        bits
-
-    }
-}
-
-impl<P: Fp3Parameters> FromBits for Fp3<P> {
-    fn read_bits(bits: Vec<bool>) -> Result<Self, Error> {
-        let size = <P::Fp as PrimeField>::Params::MODULUS_BITS as usize;
-        let c0 = P::Fp::read_bits(bits[..size].to_vec())?;
-        let c1 = P::Fp::read_bits(bits[size..(2*size)].to_vec())?;
-        let c2 = P::Fp::read_bits(bits[(2*size)..].to_vec())?;
-        Ok(Fp3::new(c0, c1, c2))
-    }
-}
-
-impl<P: Fp3Parameters> Neg for Fp3<P> {
-    type Output = Self;
-    #[inline]
-    fn neg(self) -> Self {
-        let mut res = self.clone();
-        res.c0 = res.c0.neg();
-        res.c1 = res.c1.neg();
-        res.c2 = res.c2.neg();
-        res
-    }
-}
-
-impl<P: Fp3Parameters> Distribution<Fp3<P>> for Standard {
-    #[inline]
-    fn sample<R: Rng + ?Sized>(&self, rng: &mut R) -> Fp3<P> {
-        Fp3::new(UniformRand::rand(rng), UniformRand::rand(rng), UniformRand::rand(rng))
-    }
-}
-
-impl<'a, P: Fp3Parameters> Add<&'a Fp3<P>> for Fp3<P> {
-    type Output = Self;
-
-    #[inline]
-    fn add(self, other: &Self) -> Self {
-        let mut result = self;
-        result.add_assign(&other);
-        result
-    }
-}
-
-impl<'a, P: Fp3Parameters> Sub<&'a Fp3<P>> for Fp3<P> {
-    type Output = Self;
-
-    #[inline]
-    fn sub(self, other: &Self) -> Self {
-        let mut result = self;
-        result.sub_assign(&other);
-        result
-    }
-}
-
-impl<'a, P: Fp3Parameters> Mul<&'a Fp3<P>> for Fp3<P> {
-    type Output = Self;
-
-    #[inline]
-    fn mul(self, other: &Self) -> Self {
-        let mut result = self;
-        result.mul_assign(&other);
-        result
-    }
-}
-
-impl<'a, P: Fp3Parameters> Div<&'a Fp3<P>> for Fp3<P> {
-    type Output = Self;
-
-    #[inline]
-    fn div(self, other: &Self) -> Self {
-        let mut result = self;
-        result.mul_assign(&other.inverse().unwrap());
-        result
-    }
-}
-
-impl<'a, P: Fp3Parameters> AddAssign<&'a Self> for Fp3<P> {
-    #[inline]
-    fn add_assign(&mut self, other: &Self) {
-        self.c0.add_assign(&other.c0);
-        self.c1.add_assign(&other.c1);
-        self.c2.add_assign(&other.c2);
-    }
-}
-
-impl<'a, P: Fp3Parameters> SubAssign<&'a Self> for Fp3<P> {
-    #[inline]
-    fn sub_assign(&mut self, other: &Self) {
-        self.c0.sub_assign(&other.c0);
-        self.c1.sub_assign(&other.c1);
-        self.c2.sub_assign(&other.c2);
-    }
-}
-
-impl<'a, P: Fp3Parameters> MulAssign<&'a Self> for Fp3<P> {
-    #[inline]
-    fn mul_assign(&mut self, other: &Self) {
-        // Devegili OhEig Scott Dahab --- Multiplication and Squaring on
-        // AbstractPairing-Friendly
-        // Fields.pdf; Section 4 (Karatsuba)
-
-        let a = other.c0;
-        let b = other.c1;
-        let c = other.c2;
-
-        let d = self.c0;
-        let e = self.c1;
-        let f = self.c2;
-
-        let ad = d * &a;
-        let be = e * &b;
-        let cf = f * &c;
-
-        let x = (e + &f) * &(b + &c) - &be - &cf;
-        let y = (d + &e) * &(a + &b) - &ad - &be;
-        let z = (d + &f) * &(a + &c) - &ad + &be - &cf;
-
-        self.c0 = ad + &P::mul_fp_by_nonresidue(&x);
-        self.c1 = y + &P::mul_fp_by_nonresidue(&cf);
-        self.c2 = z;
-    }
-}
-
-impl<'a, P: Fp3Parameters> DivAssign<&'a Self> for Fp3<P> {
-    #[inline]
-    fn div_assign(&mut self, other: &Self) {
-        self.mul_assign(&other.inverse().unwrap());
-    }
-}
-
-impl<P: Fp3Parameters> FromStr for Fp3<P> {
-    type Err = ();
-
-    fn from_str(mut s: &str) -> Result<Self, Self::Err> {
-        s = s.trim();
-        if s.is_empty() {
-            println!("is empty");
-            return Err(());
-        }
-        if s.len() < 3 {
-            println!("len is less than 3");
-            return Err(());
-        }
-        if !(s.starts_with('[') && s.ends_with(']')) {
-            println!("doesn't start and end with square brackets");
-            return Err(());
-        }
-        let mut point = Vec::new();
-        for substr in s.split(|c| c == '[' || c == ']' || c == ',' || c == ' ') {
-            if !substr.is_empty() {
-                let coord = P::Fp::from_str(substr).map_err(|_| ())?;
-                point.push(coord);
-            }
-        }
-        if point.len() != 3 {
-            println!("not enough points");
-            return Err(());
-        }
-        let point = Fp3::new(point[0], point[1], point[2]);
-        Ok(point)
-    }
-}
-
-impl<P: Fp3Parameters> ::std::fmt::Display for Fp3<P> {
-    fn fmt(&self, f: &mut ::std::fmt::Formatter<'_>) -> ::std::fmt::Result {
-        write!(f, "Fp3({}, {}, {})", self.c0, self.c1, self.c2)
-    }
-=======
->>>>>>> 6c5c674f
 }
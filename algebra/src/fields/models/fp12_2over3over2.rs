<<<<<<< HEAD
use rand::{Rng, distributions::{Standard, Distribution}};
use crate::{UniformRand, ToBits, FromBits, PrimeField, Error, SemanticallyValid};
use std::{
    cmp::Ordering,
    io::{Read, Result as IoResult, Write},
    marker::PhantomData,
    ops::{Add, AddAssign, Div, DivAssign, Mul, MulAssign, Neg, Sub, SubAssign},
};

use crate::{
    bytes::{FromBytes, ToBytes},
    fields::{fp6_3over2::*, Field, Fp2, Fp2Parameters, FpParameters},
    BitIterator,
};
=======
use super::quadratic_extension::*;
use crate::fields::{fp6_3over2::*, Field, Fp2, Fp2Parameters};
use std::marker::PhantomData;
use std::ops::{AddAssign, SubAssign};

type Fp2Params<P> = <<P as Fp12Parameters>::Fp6Params as Fp6Parameters>::Fp2Params;
>>>>>>> 6c5c674f

pub trait Fp12Parameters: 'static + Send + Sync + Copy {
    type Fp6Params: Fp6Parameters;

    /// This *must* equal (0, 1, 0);
    /// see [[DESD06, Section 6.1]](https://eprint.iacr.org/2006/471.pdf).
    const NONRESIDUE: Fp6<Self::Fp6Params>;

    /// Coefficients for the Frobenius automorphism.
    const FROBENIUS_COEFF_FP12_C1: &'static [Fp2<Fp2Params<Self>>];

    /// Multiply by quadratic nonresidue v.
    #[inline(always)]
    fn mul_fp6_by_nonresidue(fe: &Fp6<Self::Fp6Params>) -> Fp6<Self::Fp6Params> {
        // see [[DESD06, Section 6.1]](https://eprint.iacr.org/2006/471.pdf).
        let new_c0 = Self::Fp6Params::mul_fp2_by_nonresidue(&fe.c2);
        let new_c1 = fe.c0;
        let new_c2 = fe.c1;
        Fp6::new(new_c0, new_c1, new_c2)
    }
}

pub struct Fp12ParamsWrapper<P: Fp12Parameters>(PhantomData<P>);

impl<P: Fp12Parameters> QuadExtParameters for Fp12ParamsWrapper<P> {
    type BasePrimeField = <Fp2Params<P> as Fp2Parameters>::Fp;
    type BaseField = Fp6<P::Fp6Params>;
    type FrobCoeff = Fp2<Fp2Params<P>>;

    const DEGREE_OVER_BASE_PRIME_FIELD: usize = 12;

    const NONRESIDUE: Self::BaseField = P::NONRESIDUE;

    const FROBENIUS_COEFF_C1: &'static [Self::FrobCoeff] = P::FROBENIUS_COEFF_FP12_C1;

    #[inline(always)]
    fn mul_base_field_by_nonresidue(fe: &Self::BaseField) -> Self::BaseField {
        P::mul_fp6_by_nonresidue(fe)
    }

    fn mul_base_field_by_frob_coeff(fe: &mut Self::BaseField, power: usize) {
        fe.mul_assign_by_fp2(Self::FROBENIUS_COEFF_C1[power % Self::DEGREE_OVER_BASE_PRIME_FIELD]);
    }

    fn cyclotomic_square(fe: &QuadExtField<Self>) -> QuadExtField<Self> {
        // Faster Squaring in the Cyclotomic Subgroup of Sixth Degree Extensions
        // - Robert Granger and Michael Scott
        //
        if characteristic_square_mod_6_is_one(QuadExtField::<Self>::characteristic()) {
            let mut result = QuadExtField::<Self>::zero();
            let fp2_nr = <P::Fp6Params as Fp6Parameters>::mul_fp2_by_nonresidue;

            let mut z0 = fe.c0.c0;
            let mut z4 = fe.c0.c1;
            let mut z3 = fe.c0.c2;
            let mut z2 = fe.c1.c0;
            let mut z1 = fe.c1.c1;
            let mut z5 = fe.c1.c2;

            // t0 + t1*y = (z0 + z1*y)^2 = a^2
            let mut tmp = z0 * &z1;
            let t0 = (z0 + &z1) * &(z0 + &fp2_nr(&z1)) - &tmp - &fp2_nr(&tmp);
            let t1 = tmp.double();

            // t2 + t3*y = (z2 + z3*y)^2 = b^2
            tmp = z2 * &z3;
            let t2 = (z2 + &z3) * &(z2 + &fp2_nr(&z3)) - &tmp - &fp2_nr(&tmp);
            let t3 = tmp.double();

            // t4 + t5*y = (z4 + z5*y)^2 = c^2
            tmp = z4 * &z5;
            let t4 = (z4 + &z5) * &(z4 + &fp2_nr(&z5)) - &tmp - &fp2_nr(&tmp);
            let t5 = tmp.double();

            // for A

            // z0 = 3 * t0 - 2 * z0
            z0 = t0 - &z0;
            z0 = z0 + &z0;
            result.c0.c0 = z0 + &t0;

            // z1 = 3 * t1 + 2 * z1
            z1 = t1 + &z1;
            z1 = z1 + &z1;
            result.c1.c1 = z1 + &t1;

            // for B

            // z2 = 3 * (xi * t5) + 2 * z2
            tmp = fp2_nr(&t5);
            z2 = tmp + &z2;
            z2 = z2 + &z2;
            result.c1.c0 = z2 + &tmp;

            // z3 = 3 * t4 - 2 * z3
            z3 = t4 - &z3;
            z3 = z3 + &z3;
            result.c0.c2 = z3 + &t4;

            // for C

            // z4 = 3 * t2 - 2 * z4
            z4 = t2 - &z4;
            z4 = z4 + &z4;
            result.c0.c1 = z4 + &t2;

            // z5 = 3 * t3 + 2 * z5
            z5 = t3 + &z5;
            z5 = z5 + &z5;
            result.c1.c2 = z5 + &t3;

            result
        } else {
            fe.square()
        }
    }
}

pub type Fp12<P> = QuadExtField<Fp12ParamsWrapper<P>>;

impl<P: Fp12Parameters> Fp12<P> {
    pub fn mul_by_fp(
        &mut self,
        element: &<<P::Fp6Params as Fp6Parameters>::Fp2Params as Fp2Parameters>::Fp,
    ) {
        self.c0.mul_by_fp(element);
        self.c1.mul_by_fp(element);
    }

    pub fn mul_by_034(
        &mut self,
        c0: &Fp2<Fp2Params<P>>,
        c3: &Fp2<Fp2Params<P>>,
        c4: &Fp2<Fp2Params<P>>,
    ) {
        let a0 = self.c0.c0 * c0;
        let a1 = self.c0.c1 * c0;
        let a2 = self.c0.c2 * c0;
        let a = Fp6::new(a0, a1, a2);
        let mut b = self.c1;
        b.mul_by_01(&c3, &c4);

        let c0 = *c0 + c3;
        let c1 = c4;
        let mut e = self.c0 + &self.c1;
        e.mul_by_01(&c0, &c1);
        self.c1 = e - &(a + &b);
        self.c0 = a + &P::mul_fp6_by_nonresidue(&b);
    }

    pub fn mul_by_014(
        &mut self,
        c0: &Fp2<Fp2Params<P>>,
        c1: &Fp2<Fp2Params<P>>,
        c4: &Fp2<Fp2Params<P>>,
    ) {
        let mut aa = self.c0;
        aa.mul_by_01(c0, c1);
        let mut bb = self.c1;
        bb.mul_by_1(c4);
        let mut o = *c1;
        o.add_assign(c4);
        self.c1.add_assign(&self.c0);
        self.c1.mul_by_01(c0, &o);
        self.c1.sub_assign(&aa);
        self.c1.sub_assign(&bb);
        self.c0 = bb;
        self.c0 = P::mul_fp6_by_nonresidue(&self.c0);
        self.c0.add_assign(&aa);
    }
}

// TODO: make `const fn` in 1.46.
pub fn characteristic_square_mod_6_is_one(characteristic: &[u64]) -> bool {
    // characteristic mod 6 = (a_0 + 2**64 * a_1 + ...) mod 6
    //                      = a_0 mod 6 + (2**64 * a_1 mod 6) + (...) mod 6
    //                      = a_0 mod 6 + (4 * a_1 mod 6) + (4 * ...) mod 6
    let mut char_mod_6 = 0u64;
    for (i, limb) in characteristic.iter().enumerate() {
        char_mod_6 += if i == 0 {
            limb % 6
        } else {
<<<<<<< HEAD
            c1_cmp
        }
    }
}

impl<P: Fp12Parameters> PartialOrd for Fp12<P> {
    #[inline(always)]
    fn partial_cmp(&self, other: &Self) -> Option<Ordering> {
        Some(self.cmp(other))
    }
}


impl<P: Fp12Parameters> From<u128> for Fp12<P> {
    fn from(other: u128) -> Self {
        Self::new(other.into(), Fp6::zero())
    }
}

impl<P: Fp12Parameters> From<u64> for Fp12<P> {
    fn from(other: u64) -> Self {
        Self::new(other.into(), Fp6::zero())
    }
}

impl<P: Fp12Parameters> From<u32> for Fp12<P> {
    fn from(other: u32) -> Self {
        Self::new(other.into(), Fp6::zero())
    }
}

impl<P: Fp12Parameters> From<u16> for Fp12<P> {
    fn from(other: u16) -> Self {
        Self::new(other.into(), Fp6::zero())
    }
}

impl<P: Fp12Parameters> From<u8> for Fp12<P> {
    fn from(other: u8) -> Self {
        Self::new(other.into(), Fp6::zero())
    }
}

impl<P: Fp12Parameters> SemanticallyValid for Fp12<P>
{
    #[inline]
    fn is_valid(&self) -> bool {
        self.c0.is_valid() && self.c1.is_valid()
    }
}

impl<P: Fp12Parameters> ToBytes for Fp12<P> {
    #[inline]
    fn write<W: Write>(&self, mut writer: W) -> IoResult<()> {
        self.c0.write(&mut writer)?;
        self.c1.write(&mut writer)
    }
}

impl<P: Fp12Parameters> FromBytes for Fp12<P> {
    #[inline]
    fn read<R: Read>(mut reader: R) -> IoResult<Self> {
        let c0 = Fp6::read(&mut reader)?;
        let c1 = Fp6::read(&mut reader)?;
        Ok(Fp12::new(c0, c1))
    }
}

impl<P: Fp12Parameters> ToBits for Fp12<P> {
    fn write_bits(&self) -> Vec<bool> {
        let mut bits = self.c0.write_bits();
        bits.extend_from_slice(self.c1.write_bits().as_slice());
        bits

    }
}

impl<P: Fp12Parameters> FromBits for Fp12<P> {
    fn read_bits(bits: Vec<bool>) -> Result<Self, Error> {
        let size = (6 * <<<P::Fp6Params as Fp6Parameters>::Fp2Params as Fp2Parameters>
        ::Fp as PrimeField>::Params::MODULUS_BITS) as usize;
        let c0 = Fp6::read_bits(bits[..size].to_vec())?;
        let c1 = Fp6::read_bits(bits[size..].to_vec())?;
        Ok(Fp12::new(c0, c1))
=======
            (4 * (limb % 6)) % 6
        };
    }
    (char_mod_6 * char_mod_6) % 6 == 1
}

#[cfg(test)]
mod test {
    #[test]
    fn test_characteristic_square_mod_6_is_one() {
        use super::*;
        assert!(!characteristic_square_mod_6_is_one(&[36]));
        assert!(characteristic_square_mod_6_is_one(&[37]));
        assert!(!characteristic_square_mod_6_is_one(&[38]));
        assert!(!characteristic_square_mod_6_is_one(&[39]));
        assert!(!characteristic_square_mod_6_is_one(&[40]));
        assert!(characteristic_square_mod_6_is_one(&[41]));

        assert!(!characteristic_square_mod_6_is_one(&[36, 36]));
        assert!(!characteristic_square_mod_6_is_one(&[36, 37]));
        assert!(!characteristic_square_mod_6_is_one(&[36, 38]));
        assert!(!characteristic_square_mod_6_is_one(&[36, 39]));
        assert!(!characteristic_square_mod_6_is_one(&[36, 40]));
        assert!(!characteristic_square_mod_6_is_one(&[36, 41]));

        assert!(!characteristic_square_mod_6_is_one(&[36, 41]));
        assert!(!characteristic_square_mod_6_is_one(&[37, 41]));
        assert!(!characteristic_square_mod_6_is_one(&[38, 41]));
        assert!(characteristic_square_mod_6_is_one(&[39, 41]));
        assert!(!characteristic_square_mod_6_is_one(&[40, 41]));
        assert!(characteristic_square_mod_6_is_one(&[41, 41]));
        assert!(characteristic_square_mod_6_is_one(&[1, u64::MAX]));
>>>>>>> 6c5c674f
    }
}<|MERGE_RESOLUTION|>--- conflicted
+++ resolved
@@ -1,26 +1,9 @@
-<<<<<<< HEAD
-use rand::{Rng, distributions::{Standard, Distribution}};
-use crate::{UniformRand, ToBits, FromBits, PrimeField, Error, SemanticallyValid};
-use std::{
-    cmp::Ordering,
-    io::{Read, Result as IoResult, Write},
-    marker::PhantomData,
-    ops::{Add, AddAssign, Div, DivAssign, Mul, MulAssign, Neg, Sub, SubAssign},
-};
-
-use crate::{
-    bytes::{FromBytes, ToBytes},
-    fields::{fp6_3over2::*, Field, Fp2, Fp2Parameters, FpParameters},
-    BitIterator,
-};
-=======
 use super::quadratic_extension::*;
 use crate::fields::{fp6_3over2::*, Field, Fp2, Fp2Parameters};
 use std::marker::PhantomData;
 use std::ops::{AddAssign, SubAssign};
 
 type Fp2Params<P> = <<P as Fp12Parameters>::Fp6Params as Fp6Parameters>::Fp2Params;
->>>>>>> 6c5c674f
 
 pub trait Fp12Parameters: 'static + Send + Sync + Copy {
     type Fp6Params: Fp6Parameters;
@@ -203,92 +186,6 @@
         char_mod_6 += if i == 0 {
             limb % 6
         } else {
-<<<<<<< HEAD
-            c1_cmp
-        }
-    }
-}
-
-impl<P: Fp12Parameters> PartialOrd for Fp12<P> {
-    #[inline(always)]
-    fn partial_cmp(&self, other: &Self) -> Option<Ordering> {
-        Some(self.cmp(other))
-    }
-}
-
-
-impl<P: Fp12Parameters> From<u128> for Fp12<P> {
-    fn from(other: u128) -> Self {
-        Self::new(other.into(), Fp6::zero())
-    }
-}
-
-impl<P: Fp12Parameters> From<u64> for Fp12<P> {
-    fn from(other: u64) -> Self {
-        Self::new(other.into(), Fp6::zero())
-    }
-}
-
-impl<P: Fp12Parameters> From<u32> for Fp12<P> {
-    fn from(other: u32) -> Self {
-        Self::new(other.into(), Fp6::zero())
-    }
-}
-
-impl<P: Fp12Parameters> From<u16> for Fp12<P> {
-    fn from(other: u16) -> Self {
-        Self::new(other.into(), Fp6::zero())
-    }
-}
-
-impl<P: Fp12Parameters> From<u8> for Fp12<P> {
-    fn from(other: u8) -> Self {
-        Self::new(other.into(), Fp6::zero())
-    }
-}
-
-impl<P: Fp12Parameters> SemanticallyValid for Fp12<P>
-{
-    #[inline]
-    fn is_valid(&self) -> bool {
-        self.c0.is_valid() && self.c1.is_valid()
-    }
-}
-
-impl<P: Fp12Parameters> ToBytes for Fp12<P> {
-    #[inline]
-    fn write<W: Write>(&self, mut writer: W) -> IoResult<()> {
-        self.c0.write(&mut writer)?;
-        self.c1.write(&mut writer)
-    }
-}
-
-impl<P: Fp12Parameters> FromBytes for Fp12<P> {
-    #[inline]
-    fn read<R: Read>(mut reader: R) -> IoResult<Self> {
-        let c0 = Fp6::read(&mut reader)?;
-        let c1 = Fp6::read(&mut reader)?;
-        Ok(Fp12::new(c0, c1))
-    }
-}
-
-impl<P: Fp12Parameters> ToBits for Fp12<P> {
-    fn write_bits(&self) -> Vec<bool> {
-        let mut bits = self.c0.write_bits();
-        bits.extend_from_slice(self.c1.write_bits().as_slice());
-        bits
-
-    }
-}
-
-impl<P: Fp12Parameters> FromBits for Fp12<P> {
-    fn read_bits(bits: Vec<bool>) -> Result<Self, Error> {
-        let size = (6 * <<<P::Fp6Params as Fp6Parameters>::Fp2Params as Fp2Parameters>
-        ::Fp as PrimeField>::Params::MODULUS_BITS) as usize;
-        let c0 = Fp6::read_bits(bits[..size].to_vec())?;
-        let c1 = Fp6::read_bits(bits[size..].to_vec())?;
-        Ok(Fp12::new(c0, c1))
-=======
             (4 * (limb % 6)) % 6
         };
     }
@@ -321,6 +218,5 @@
         assert!(!characteristic_square_mod_6_is_one(&[40, 41]));
         assert!(characteristic_square_mod_6_is_one(&[41, 41]));
         assert!(characteristic_square_mod_6_is_one(&[1, u64::MAX]));
->>>>>>> 6c5c674f
     }
 }
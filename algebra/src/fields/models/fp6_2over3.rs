--- conflicted
+++ resolved
@@ -138,10 +138,6 @@
     }
 }
 
-<<<<<<< HEAD
-
-=======
->>>>>>> e4e9a595
 /// Note: compression and decompression of a Fqk element is possible thanks to a property of Ate pairing.
 /// if c0 + i*c1 is the output of an Ate pairing, then holds that c0^2 - nr * c1^2 = 1.
 /// Therefore, we can save c1 and compute c0 as sqrt(1 + nr*c1^2), dedicating a bit also for the sign

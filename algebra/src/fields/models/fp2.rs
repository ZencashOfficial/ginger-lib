--- conflicted
+++ resolved
@@ -1,16 +1,6 @@
-<<<<<<< HEAD
-use crate::{UniformRand, ToBits, FromBits, Error, SemanticallyValid};
-use rand::{Rng, distributions::{Standard, Distribution}};
-use std::{
-    cmp::{Ord, Ordering, PartialOrd},
-    io::{Read, Result as IoResult, Write},
-    marker::PhantomData,
-    ops::{Add, AddAssign, Div, DivAssign, Mul, MulAssign, Neg, Sub, SubAssign},
-=======
 use super::quadratic_extension::*;
 use crate::fields::{
     PrimeField, SquareRootField
->>>>>>> 6c5c674f
 };
 use std::marker::PhantomData;
 
@@ -56,184 +46,9 @@
 
 pub type Fp2<P> = QuadExtField<Fp2ParamsWrapper<P>>;
 
-<<<<<<< HEAD
-impl<P: Fp2Parameters> From<u64> for Fp2<P> {
-    fn from(other: u64) -> Self {
-        Self::new(other.into(), P::Fp::zero())
-    }
-}
-
-impl<P: Fp2Parameters> From<u32> for Fp2<P> {
-    fn from(other: u32) -> Self {
-        Self::new(other.into(), P::Fp::zero())
-    }
-}
-
-impl<P: Fp2Parameters> From<u16> for Fp2<P> {
-    fn from(other: u16) -> Self {
-        Self::new(other.into(), P::Fp::zero())
-    }
-}
-
-impl<P: Fp2Parameters> From<u8> for Fp2<P> {
-    fn from(other: u8) -> Self {
-        Self::new(other.into(), P::Fp::zero())
-    }
-}
-
-impl<P: Fp2Parameters> SemanticallyValid for Fp2<P>
-{
-    #[inline]
-    fn is_valid(&self) -> bool {
-        self.c0.is_valid() && self.c1.is_valid()
-    }
-}
-
-impl<P: Fp2Parameters> ToBytes for Fp2<P> {
-    #[inline]
-    fn write<W: Write>(&self, mut writer: W) -> IoResult<()> {
-        self.c0.write(&mut writer)?;
-        self.c1.write(writer)
-    }
-}
-
-impl<P: Fp2Parameters> FromBytes for Fp2<P> {
-    #[inline]
-    fn read<R: Read>(mut reader: R) -> IoResult<Self> {
-        let c0 = P::Fp::read(&mut reader)?;
-        let c1 = P::Fp::read(reader)?;
-        Ok(Fp2::new(c0, c1))
-    }
-}
-
-impl<P: Fp2Parameters> ToBits for Fp2<P> {
-    fn write_bits(&self) -> Vec<bool> {
-        let mut bits = self.c0.write_bits();
-        bits.extend_from_slice(self.c1.write_bits().as_slice());
-        bits
-
-    }
-}
-
-impl<P: Fp2Parameters> FromBits for Fp2<P> {
-    fn read_bits(bits: Vec<bool>) -> Result<Self, Error> {
-        let size = <P::Fp as PrimeField>::Params::MODULUS_BITS as usize;
-        let c0 = P::Fp::read_bits(bits[..size].to_vec())?;
-        let c1 = P::Fp::read_bits(bits[size..].to_vec())?;
-        Ok(Fp2::new(c0, c1))
-    }
-}
-
-impl<P: Fp2Parameters> Neg for Fp2<P> {
-    type Output = Self;
-    #[inline]
-    #[must_use]
-    fn neg(self) -> Self {
-        let mut res = self.clone();
-        res.c0 = res.c0.neg();
-        res.c1 = res.c1.neg();
-        res
-    }
-}
-
-impl<P: Fp2Parameters> Distribution<Fp2<P>> for Standard {
-    #[inline]
-    fn sample<R: Rng + ?Sized>(&self, rng: &mut R) -> Fp2<P> {
-        Fp2::new(UniformRand::rand(rng), UniformRand::rand(rng))
-    }
-}
-
-impl<'a, P: Fp2Parameters> Add<&'a Fp2<P>> for Fp2<P> {
-    type Output = Self;
-
-    #[inline]
-    fn add(self, other: &Self) -> Self {
-        let mut result = self;
-        result.add_assign(&other);
-        result
-    }
-}
-
-impl<'a, P: Fp2Parameters> Sub<&'a Fp2<P>> for Fp2<P> {
-    type Output = Self;
-
-    #[inline]
-    fn sub(self, other: &Self) -> Self {
-        let mut result = self;
-        result.sub_assign(&other);
-        result
-    }
-}
-
-impl<'a, P: Fp2Parameters> Mul<&'a Fp2<P>> for Fp2<P> {
-    type Output = Self;
-
-    #[inline]
-    fn mul(self, other: &Self) -> Self {
-        let mut result = self;
-        result.mul_assign(&other);
-        result
-    }
-}
-
-impl<'a, P: Fp2Parameters> Div<&'a Fp2<P>> for Fp2<P> {
-    type Output = Self;
-
-    #[inline]
-    fn div(self, other: &Self) -> Self {
-        let mut result = self;
-        result.mul_assign(&other.inverse().unwrap());
-        result
-    }
-}
-
-impl<'a, P: Fp2Parameters> AddAssign<&'a Self> for Fp2<P> {
-    #[inline]
-    fn add_assign(&mut self, other: &Self) {
-        self.c0.add_assign(&other.c0);
-        self.c1.add_assign(&other.c1);
-    }
-}
-
-impl<'a, P: Fp2Parameters> SubAssign<&'a Self> for Fp2<P> {
-    #[inline]
-    fn sub_assign(&mut self, other: &Self) {
-        self.c0.sub_assign(&other.c0);
-        self.c1.sub_assign(&other.c1);
-    }
-}
-
-impl<'a, P: Fp2Parameters> MulAssign<&'a Self> for Fp2<P> {
-    #[inline]
-    fn mul_assign(&mut self, other: &Self) {
-        // Karatsuba multiplication;
-        // Guide to Pairing-based cryprography, Algorithm 5.16.
-        let v0 = self.c0 * &other.c0;
-        let v1 = self.c1 * &other.c1;
-
-        self.c1 += &self.c0;
-        self.c1 *= &(other.c0 + &other.c1);
-        self.c1 -= &v0;
-        self.c1 -= &v1;
-        self.c0 = v0 + &P::mul_fp_by_nonresidue(&v1);
-    }
-}
-
-impl<'a, P: Fp2Parameters> DivAssign<&'a Self> for Fp2<P> {
-    #[inline]
-    fn div_assign(&mut self, other: &Self) {
-        self.mul_assign(&other.inverse().unwrap());
-    }
-}
-
-impl<P: Fp2Parameters> std::fmt::Display for Fp2<P> {
-    fn fmt(&self, f: &mut std::fmt::Formatter<'_>) -> std::fmt::Result {
-        write!(f, "Fp2({} + {} * u)", self.c0, self.c1)
-=======
 impl<P: Fp2Parameters> Fp2<P> {
     pub fn mul_assign_by_fp(&mut self, other: &P::Fp) {
         self.c0 *= other;
         self.c1 *= other;
->>>>>>> 6c5c674f
     }
 }
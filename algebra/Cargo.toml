--- conflicted
+++ resolved
@@ -51,7 +51,6 @@
 llvm_asm = []
 derive = ["algebra-derive"]
 
-<<<<<<< HEAD
 bls12_377 = []
 bls12_381 = []
 edwards_bls12 = ["bls12_377"]
@@ -61,17 +60,6 @@
 mnt4_753 = ["mnt6_753"]
 mnt6_298 = []
 mnt6_753 = ["mnt4_753"]
-=======
-bls12_377 = [ "bls12_381" ]
-bls12_381 = [ "jubjub" ]
-edwards_bls12 = [ "bls12_377" ]
-edwards_sw6 = [ "sw6" ]
-jubjub = []
-sw6 = [ "bls12_377" ]
-mnt4_753 = [ "mnt6_753" ]
-mnt6 = [] # TODO: doesn't work
-mnt6_753 = [ "mnt4_753" ]
->>>>>>> 2ea76ade
 bn_382 = []
 tweedle = []
 

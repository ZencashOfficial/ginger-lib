--- conflicted
+++ resolved
@@ -40,12 +40,8 @@
 blake2 = "0.7"
 rand_xorshift = { version = "0.2" }
 paste = "1.0"
-<<<<<<< HEAD
-algebra = { git = "https://github.com/HorizenOfficial/ginger-lib", branch = "darlin", features = ["bls12_381", "jubjub", "mnt4_753", "mnt6_753", "bn_382", "tweedle"] }
-=======
 criterion = "0.3"
 algebra = { path = "../algebra", features = ["full"] }
->>>>>>> 8d6e111a
 
 [features]
 parallel = [ "rayon" ]

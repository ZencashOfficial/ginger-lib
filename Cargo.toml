[workspace]

members = [
    "algebra",
    "algebra-utils",
    "bench-utils",
    "primitives",
    "proof-systems",
    "r1cs/core",
    "r1cs/gadgets/std",
    "r1cs/gadgets/crypto",
]

[profile.release]
opt-level = 3
lto = "thin"
incremental = true

[profile.bench]
opt-level = 3
debug = false
rpath = false
lto = "thin"
incremental = true
debug-assertions = false

[profile.dev]
opt-level = 3

[profile.test]
opt-level = 3
lto = "thin"
incremental = true
debug-assertions = true
debug = true

# Uncomment these lines for local development paths

<<<<<<< HEAD
#[patch.'https://github.com/HorizenOfficial/ginger-lib']
#algebra = { path = './algebra' }
#algebra-utils = { path = "./algebra-utils" }
#r1cs-core = { path = "./r1cs/core" }
#
#[patch.'https://github.com/HorizenOfficial/ginger-algebra-ocl']
#algebra-kernels = { path = '../ginger-algebra-ocl/algebra-kernels' }
#algebra-cl-gen = { path = '../ginger-algebra-ocl/algebra-cl-gen' }
#
=======
# [patch.'https://github.com/HorizenOfficial/ginger-lib']
# algebra = { path = './algebra' }
# algebra-utils = { path = "./algebra-utils" }
# r1cs-core = { path = "./r1cs/core" }

# [patch.'https://github.com/HorizenOfficial/ginger-algebra-ocl']
# algebra-kernels = { path = '../ginger-algebra-ocl/algebra-kernels' }
# algebra-cl-gen = { path = '../ginger-algebra-ocl/algebra-cl-gen' }

>>>>>>> db74b4b6
#[patch.'https://github.com/HorizenLabs/marlin']
#marlin = { path = '../marlin' }
#
#[patch.'https://github.com/HorizenLabs/poly-commit']
#poly-commit = { path = '../poly-commit' }<|MERGE_RESOLUTION|>--- conflicted
+++ resolved
@@ -36,27 +36,15 @@
 
 # Uncomment these lines for local development paths
 
-<<<<<<< HEAD
-#[patch.'https://github.com/HorizenOfficial/ginger-lib']
-#algebra = { path = './algebra' }
-#algebra-utils = { path = "./algebra-utils" }
-#r1cs-core = { path = "./r1cs/core" }
-#
-#[patch.'https://github.com/HorizenOfficial/ginger-algebra-ocl']
-#algebra-kernels = { path = '../ginger-algebra-ocl/algebra-kernels' }
-#algebra-cl-gen = { path = '../ginger-algebra-ocl/algebra-cl-gen' }
-#
-=======
 # [patch.'https://github.com/HorizenOfficial/ginger-lib']
 # algebra = { path = './algebra' }
 # algebra-utils = { path = "./algebra-utils" }
 # r1cs-core = { path = "./r1cs/core" }
-
+#
 # [patch.'https://github.com/HorizenOfficial/ginger-algebra-ocl']
 # algebra-kernels = { path = '../ginger-algebra-ocl/algebra-kernels' }
 # algebra-cl-gen = { path = '../ginger-algebra-ocl/algebra-cl-gen' }
-
->>>>>>> db74b4b6
+#
 #[patch.'https://github.com/HorizenLabs/marlin']
 #marlin = { path = '../marlin' }
 #

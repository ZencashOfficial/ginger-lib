--- conflicted
+++ resolved
@@ -181,18 +181,10 @@
 
 #[cfg(test)]
 mod test {
-<<<<<<< HEAD
-
-=======
->>>>>>> 5aa6a31a
     use crate::{
         crh::parameters::{MNT4PoseidonHash, MNT4BatchPoseidonHash},
         merkle_tree::field_based_mht::*, FieldBasedHash
     };
-<<<<<<< HEAD
-
-=======
->>>>>>> 5aa6a31a
     use algebra::{
         fields::mnt4753::Fr as MNT4753Fr, Field,
         UniformRand, ToBytes, to_bytes, FromBytes,

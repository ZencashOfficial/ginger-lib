extern crate rand;
extern crate rayon;

use algebra::PrimeField;
use std::marker::PhantomData;
use crate::crh::BatchFieldBasedHash;
use crate::{Error, PoseidonParameters, PoseidonHash, PoseidonBatchSBox};

pub struct PoseidonBatchHash<F: PrimeField, P: PoseidonParameters<Fr = F>, SB: PoseidonBatchSBox<P>>
{
    _field:      PhantomData<F>,
    _parameters: PhantomData<P>,
    _sbox:       PhantomData<SB>,
}

impl<F, P, SB> PoseidonBatchHash<F, P, SB>
    where
        F: PrimeField,
        P: PoseidonParameters<Fr = F>,
        SB: PoseidonBatchSBox<P>,
{

    fn poseidon_full_round(vec_state: &mut [Vec<P::Fr>], round_cst_idx: &mut usize, last: bool) {

        // For each of the element position of the state vector
        for j in 0..P::T {

            // get the constant associated to element position of the state vector
            let rc = P::ROUND_CST[*round_cst_idx];

            // go over each of the state vectors and add the constant
            for k in 0..vec_state.len() {
                vec_state[k][j] += &rc;
            }
            *round_cst_idx += 1;
        }

        // Apply the S-BOX to each of the elements of the state vector
<<<<<<< HEAD
        SB::apply_full_batch(vec_state, last);
=======
        // Use Montgomery simultaneous inversion
        let mut w: Vec<P::Fr> = Vec::new();
        let mut accum_prod = P::Fr::one();

        w.push(accum_prod);
        // Calculate the intermediate partial products
        for i in 0..vec_state.len() {
            for j in 0..P::T {
                accum_prod = accum_prod * &vec_state[i][j];
                w.push(accum_prod);
            }
        }

        // if the accum_prod is zero, it means that one of the S-Boxes is zero
        // in that case compute the inverses individually
        if accum_prod == P::Fr::zero() {
            for i in 0..vec_state.len() {
                for j in 0..P::T {
                    if vec_state[i][j] != P::Fr::zero() {
                        vec_state[i][j] = vec_state[i][j].inverse().unwrap();
                    }
                }
            }
        } else {

            // Calculate the inversion of the products
            // The inverse always exists in this case
            let mut w_bar = accum_prod.inverse().unwrap();

            // Extract the individual inversions
            let mut idx: i64 = w.len() as i64 - P::R as i64;
            for i in (0..vec_state.len()).rev() {
                for j in (0..P::T).rev() {
                    let vec_1 = vec_state[i][j].clone();
                    vec_state[i][j] = w_bar * &w[idx as usize];
                    w_bar = w_bar * &vec_1;
                    idx -= 1;
                }
            }
>>>>>>> bab3ed81

    }

    fn poseidon_partial_round(vec_state: &mut [Vec<P::Fr>], round_cst_idx: &mut usize) {

        // For each of the state vector element position
        for j in 0..P::T {

            // get the constant associated to state vector element position
            let rc = P::ROUND_CST[*round_cst_idx];

            // go over each state vector
            for k in 0..vec_state.len() {
                vec_state[k][j] += &rc;
            }
            *round_cst_idx += 1;
        }

        // Apply the S-BOX to the first elements of each of the state vector
        SB::apply_partial_batch(vec_state);

<<<<<<< HEAD
=======
        // if the accum_prod is zero, it means that one of the S-Boxes is zero
        // in that case compute the inverses individually
        if accum_prod == P::Fr::zero() {
            for i in 0..(vec_state.len() - 1) {
                if vec_state[i][0] != P::Fr::zero() {
                    vec_state[i][0] = vec_state[i][0].inverse().unwrap();
                }
            }
        } else {

            // Calculate the inversion of the products
            // Use Montgomery simultaneous inversion
            let mut w_bar = accum_prod.inverse().unwrap();

            // Extract the individual inversions
            let mut idx: i64 = w.len() as i64 - P::R as i64;
            for i in (0..vec_state.len()).rev() {
                let vec_1 = vec_state[i][0].clone();
                vec_state[i][0] = w_bar * &w[idx as usize];
                w_bar = w_bar * &vec_1;
                idx -= 1;
            }
        }
>>>>>>> bab3ed81
    }

    pub fn poseidon_perm_gen(vec_state: &mut [Vec<P::Fr>]) {

        // index that goes over the round constants
        let mut round_cst_idx: usize = 0;

        // Full rounds
        for _i in 0..P::R_F {
            Self::poseidon_full_round(vec_state, &mut round_cst_idx, false);
        }

        // Partial rounds
        for _i in 0..P::R_P {
            Self::poseidon_partial_round(vec_state, &mut round_cst_idx);
        }

        // Full rounds
        // Last round does not contain the matrix mix
<<<<<<< HEAD
        for _i in 0..(P::R_F - 1) {
            Self::poseidon_full_round(vec_state, &mut round_cst_idx, false);
        }

        Self::poseidon_full_round(vec_state, &mut round_cst_idx, true);
=======
        for _i in 0..P::R_F {
            Self::poseidon_full_round(vec_state, &mut round_cst_idx);

            // Perform the matrix mix
            for i in 0..vec_state.len() {
                matrix_mix_short::<F,P>(&mut vec_state[i]);
            }
        }
>>>>>>> bab3ed81
    }
}


impl<F, P, SB> BatchFieldBasedHash for PoseidonBatchHash<F, P, SB>
    where
        F: PrimeField,
        P: PoseidonParameters<Fr = F>,
        SB: PoseidonBatchSBox<P>,
{
    type Data = F;
    type BaseHash = PoseidonHash<F, P, SB>;

    fn batch_evaluate(input_array: &[F]) -> Result<Vec<F>, Error> {

        // Input:
        // This function calculates the hashes of inputs by groups of the rate P::R.
        // The inputs are arranged in an array and arranged as consecutive chunks
        // Example:
        // For P::R = 2,
        // (d_00, d_01, d_10, d_11, d_20, d_21, ...
        // where d_00 and d_01 are the inputs to the first hash
        // d_10 and d_11 are the inputs to the second hash ... etc..
        // Output:
        // The output is returned as an array of size input length / P::R

        use rayon::prelude::*;

        // Checks that size of input/output vector
        assert_eq!(P::T - P::R, 1, "The assumption that the capacity is one field element is not satisfied.");
        let array_length = input_array.len() / P::R;
        assert_eq!(input_array.len() % P::R, 0, "The length of the input data array is not a multiple of the rate.");
        assert_ne!(input_array.len(), 0, "Input data array does not contain any data.");

        // Assign pre-computed values of the state vector equivalent to a permutation with zero element state vector
        let mut state_z = Vec::new();
        for i in 0..P::T {
            state_z.push(P::AFTER_ZERO_PERM[i]);
        }

        // Copy the result of the permutation to a vector of state vectors of the length equal to the length of the input
        // state is a vector of T-element state vector.
        let mut state = Vec::new();
        for _i in 0..array_length {
            state.push(state_z.clone());
        }

        // input_idx is to scan the input_array
        let mut input_idx = 0;

        // Add the input data in chunks of rate size to the state vectors
        for k in 0..array_length {
            for j in 0..P::R {
                state[k][j] += &input_array[input_idx];
                input_idx += 1;
            }
        }

        // Calculate the chunk size to split the state vector
        let cpus = rayon::current_num_threads();
        let chunk_size = (array_length as f64/ cpus as f64).ceil() as usize;

        // apply permutation to different chunks in parallel
        state.par_chunks_mut(chunk_size)
            .for_each(| p1| {
                Self::poseidon_perm_gen(p1);
            });

        // write the result of the hash extracted from the state vector to the output vector
        let mut output_array=Vec::new();
        for k in 0..array_length {
            output_array.push(state[k][0]);
        }
        Ok(output_array)
    }

    fn batch_evaluate_in_place(input_array: &mut[F], output_array: &mut[F]) {

        // Input:
        // This function calculates the hashes of inputs by groups of the rate P::R.
        // The inputs are arranged in an array and arranged as consecutive chunks
        // Example:
        // For P::R = 2,
        // (d_00, d01, d_10, d_11, d_20, d_21, ...
        // Output:
        // The output will be placed in the output_array taking input length / P::R

        use rayon::prelude::*;

        // Checks that size of input/output vector
        let array_length = input_array.len() / P::R;
        assert_eq!(P::T - P::R, 1, "The assumption that the capacity is one field element is not satisfied.");
        assert_eq!(input_array.len() % P::R, 0, "The length of the input data array is not a multiple of the rate.");
        assert_ne!(input_array.len(), 0, "Input data array does not contain any data.");
        assert_eq!(output_array.len(), array_length,  "The size of the output vector is equal to the size of the input vector divided by the rate.");

        // Assign pre-computed values of the state vector equivalent to a permutation with zero element state vector
        let mut state_z = Vec::new();
        for i in 0..P::T {
            state_z.push(P::AFTER_ZERO_PERM[i]);
        }

        // Copy the result of the permutation to a vector of state vectors of the length equal to the length of the input
        // state is a vector of T-element state vector.
        let mut state = Vec::new();
        for _i in 0..array_length {
            state.push(state_z.clone());
        }

        // input_idx is to scan the input_array
        let mut input_idx = 0;

        for k in 0..array_length {
            for j in 0..P::R {
                state[k][j] += &input_array[input_idx];
                input_idx += 1;
            }
        }

        // Calculate the chunk size to split the state vector
        let cpus = rayon::current_num_threads();
        let chunk_size = (array_length as f64/ cpus as f64).ceil() as usize;

        // apply permutation to different chunks in parallel
        state.par_chunks_mut(chunk_size)
            .for_each(| p1| {
                Self::poseidon_perm_gen(p1);
            });

        // write the result of the hash extracted from the state vector to the output vector
        for k in 0..array_length {
            output_array[k] = state[k][0];
        }
    }
}


#[cfg(test)]
mod test {
    use super::*;
    use rand_xorshift::XorShiftRng;
    use std::str::FromStr;
    use crate::{FieldBasedHash, BatchFieldBasedHash};
    use super::rand::SeedableRng;
    use algebra::{
        fields::{
            mnt6753::Fr as MNT6753Fr,
            mnt4753::Fr as MNT4753Fr,
            bn_382::Fq as BN382Fq,
            bn_382::Fr as BN382Fr,
        },
        UniformRand
    };

    use crate::crh::poseidon::{
        MNT4PoseidonHash, MNT6PoseidonHash,
        MNT4BatchPoseidonHash, MNT6BatchPoseidonHash,
        BN382FqPoseidonHash, BN382FrPoseidonHash,
        BN382FqBatchPoseidonHash, BN382FrBatchPoseidonHash,
        parameters::{
            MNT4753PoseidonParameters, MNT6753PoseidonParameters,
            BN382FqPoseidonParameters, BN382FrPoseidonParameters
        }
    };

    #[test]
    fn test_batch_hash_mnt4() {

        //  the number of hashes to test
        let num_hashes = 1000;

        // the vectors that store random input data
        let mut input_serial = Vec::new();
        let mut input_batch = Vec::new();

        // the random number generator to generate random input data
        let mut rng = XorShiftRng::seed_from_u64(1231275789u64);

        // we need the double of number of rounds because we have two inputs
        for _ in 0..num_hashes {
            let mut pair_elem = Vec::new();
            let elem1 = MNT4753Fr::rand(&mut rng);
            let elem2 = MNT4753Fr::rand(&mut rng);
            pair_elem.push(elem1.clone());
            pair_elem.push(elem2.clone());
            input_serial.push(pair_elem);
            input_batch.push(elem1.clone());
            input_batch.push(elem2.clone());
        }

        // =============================================================================
        // Calculate Poseidon Hash for mnt4753
        let mut output_4753 = Vec::new();

        input_serial.iter().for_each(|p| {
            let mut digest = MNT4PoseidonHash::init_constant_length(2, None);
            p.into_iter().for_each(|&f| { digest.update(f); });
            output_4753.push(digest.finalize().unwrap());
        });

        // Calculate Poseidon Hash for mnt4753 batch evaluation
        let output_vec = (MNT4BatchPoseidonHash::batch_evaluate(&input_batch)).unwrap();

        // =============================================================================
        // Compare results
        for i in 0..num_hashes {
            assert_eq!(output_4753[i], output_vec[i], "Hash outputs, position {}, for MNT4 are not equal.", i);
        }

        // Check with one single hash
        let single_output = MNT4PoseidonHash::init_constant_length(2, None)
            .update(input_serial[0][0])
            .update(input_serial[0][1])
            .finalize().unwrap();
        let single_batch_output = MNT4BatchPoseidonHash::batch_evaluate(&input_batch[0..2]);

        assert_eq!(single_output, single_batch_output.unwrap()[0], "Single instance hash outputs are not equal for MNT4.");
    }


    #[test]
    fn test_batch_hash_bn382fq() {

        //  the number of hashes to test
        let num_hashes = 1000;

        // the vectors that store random input data
        let mut input_serial = Vec::new();
        let mut input_batch = Vec::new();

        // the random number generator to generate random input data
        let mut rng = XorShiftRng::seed_from_u64(1231275789u64);

        // we need the double of number of rounds because we have two inputs
        for _ in 0..num_hashes {
            let mut pair_elem = Vec::new();
            let elem1 = BN382Fq::rand(&mut rng);
            let elem2 = BN382Fq::rand(&mut rng);
            pair_elem.push(elem1.clone());
            pair_elem.push(elem2.clone());
            input_serial.push(pair_elem);
            input_batch.push(elem1.clone());
            input_batch.push(elem2.clone());
        }

        // =============================================================================
        let mut output = Vec::new();

        input_serial.iter().for_each(|p| {
            let mut digest = BN382FqPoseidonHash::init(None);
            p.into_iter().for_each(|&f| { digest.update(f); });
            output.push(digest.finalize());
        });

        let output_vec = (BN382FqBatchPoseidonHash::batch_evaluate(&input_batch)).unwrap();

        // =============================================================================
        // Compare results
        for i in 0..num_hashes {
            assert_eq!(output[i], output_vec[i], "Hash outputs, position {}, for BN382Fr are not equal.", i);
        }

        // Check with one single hash
        let single_output = BN382FqPoseidonHash::init(None)
            .update(input_serial[0][0])
            .update(input_serial[0][1])
            .finalize();
        let single_batch_output = BN382FqBatchPoseidonHash::batch_evaluate(&input_batch[0..2]);

        assert_eq!(single_output, single_batch_output.unwrap()[0], "Single instance hash outputs are not equal for BN382Fr.");
    }


    #[test]
    #[should_panic]
    fn test_batch_hash_mnt4_null_elem() {
        let input_batch = Vec::new();
        let output_vec = (MNT4BatchPoseidonHash::batch_evaluate(&input_batch)).unwrap();
        println!("{:?}", output_vec);
    }

    #[test]
    #[should_panic]
    fn test_batch_hash_mnt4_one_elem() {
        let mut input_batch = Vec::new();
        input_batch.push(MNT4753Fr::from_str("1").unwrap());
        let output_vec = (MNT4BatchPoseidonHash::batch_evaluate(&input_batch)).unwrap();
        println!("{:?}", output_vec);
    }

    #[test]
    #[should_panic]
    fn test_batch_hash_mnt4_three_elem() {
        let mut input_batch = Vec::new();
        input_batch.push(MNT4753Fr::from_str("1").unwrap());
        input_batch.push(MNT4753Fr::from_str("2").unwrap());
        input_batch.push(MNT4753Fr::from_str("3").unwrap());
        let output_vec = (MNT4BatchPoseidonHash::batch_evaluate(&input_batch)).unwrap();
        println!("{:?}", output_vec);
    }

    #[test]
    fn test_batch_hash_mnt6() {

        //  the number of hashes to test
        let num_hashes = 1000;

        // the vectors that store random input data
        let mut input_serial = Vec::new();
        let mut input_batch = Vec::new();

        // the random number generator to generate random input data
        let mut rng = XorShiftRng::seed_from_u64(1231275789u64);

        // we need the double of number of rounds because we have two inputs
        for _ in 0..num_hashes {
            let mut pair_elem = Vec::new();
            let elem1 = MNT6753Fr::rand(&mut rng);
            let elem2 = MNT6753Fr::rand(&mut rng);
            pair_elem.push(elem1.clone());
            pair_elem.push(elem2.clone());
            input_serial.push(pair_elem);
            input_batch.push(elem1.clone());
            input_batch.push(elem2.clone());
        }

        // =============================================================================
        // Calculate Poseidon Hash for mnt6753
        let mut output_6753 = Vec::new();

        input_serial.iter().for_each(|p| {
            let mut digest = MNT6PoseidonHash::init_constant_length(2, None);
            p.into_iter().for_each(|&f| { digest.update(f); });
            output_6753.push(digest.finalize().unwrap());
        });

        // Calculate Poseidon Hash for mnt4753 batch evaluation
        let output_vec = (MNT6BatchPoseidonHash::batch_evaluate(&input_batch)).unwrap();

        // =============================================================================
        // Compare results
        for i in 0..num_hashes {
            assert_eq!(output_6753[i], output_vec[i], "Hash outputs, position {}, for MNT6 are not equal.", i);
        }

        // Check with one single hash
        let single_output = MNT6PoseidonHash::init_constant_length(2, None)
            .update(input_serial[0][0])
            .update(input_serial[0][1])
            .finalize().unwrap();
        let single_batch_output = MNT6BatchPoseidonHash::batch_evaluate(&input_batch[0..2]);

        assert_eq!(single_output, single_batch_output.unwrap()[0], "Single instance hash outputs are not equal for MNT6.");
    }

    #[test]
    fn test_batch_hash_bn382fr() {

        //  the number of hashes to test
        let num_hashes = 1000;

        // the vectors that store random input data
        let mut input_serial = Vec::new();
        let mut input_batch = Vec::new();

        // the random number generator to generate random input data
        let mut rng = XorShiftRng::seed_from_u64(1231275789u64);

        // we need the double of number of rounds because we have two inputs
        for _ in 0..num_hashes {
            let mut pair_elem = Vec::new();
            let elem1 = BN382Fr::rand(&mut rng);
            let elem2 = BN382Fr::rand(&mut rng);
            pair_elem.push(elem1.clone());
            pair_elem.push(elem2.clone());
            input_serial.push(pair_elem);
            input_batch.push(elem1.clone());
            input_batch.push(elem2.clone());
        }

        // =============================================================================
        let mut output = Vec::new();

        input_serial.iter().for_each(|p| {
            let mut digest = BN382FrPoseidonHash::init(None);
            p.into_iter().for_each(|&f| { digest.update(f); });
            output.push(digest.finalize());
        });

        let output_vec = (BN382FrBatchPoseidonHash::batch_evaluate(&input_batch)).unwrap();

        // =============================================================================
        // Compare results
        for i in 0..num_hashes {
            assert_eq!(output[i], output_vec[i], "Hash outputs, position {}, for BN382Fr are not equal.", i);
        }

        // Check with one single hash
        let single_output = BN382FrPoseidonHash::init(None)
            .update(input_serial[0][0])
            .update(input_serial[0][1])
            .finalize();
        let single_batch_output = BN382FrBatchPoseidonHash::batch_evaluate(&input_batch[0..2]);

        assert_eq!(single_output, single_batch_output.unwrap()[0], "Single instance hash outputs are not equal for BN382Fr.");
    }


    #[test]
    #[should_panic]
    fn test_batch_hash_mnt6_null_elem() {
        let input_batch = Vec::new();
        let output_vec = (MNT6BatchPoseidonHash::batch_evaluate(&input_batch)).unwrap();
        println!("{:?}", output_vec);
    }

    #[test]
    #[should_panic]
    fn test_batch_hash_mnt6_one_elem() {
        let mut input_batch = Vec::new();
        input_batch.push(MNT6753Fr::from_str("1").unwrap());
        let output_vec = (MNT6BatchPoseidonHash::batch_evaluate(&input_batch)).unwrap();
        println!("{:?}", output_vec);
    }

    #[test]
    #[should_panic]
    fn test_batch_hash_mnt6_three_elem() {
        let mut input_batch = Vec::new();
        input_batch.push(MNT6753Fr::from_str("1").unwrap());
        input_batch.push(MNT6753Fr::from_str("2").unwrap());
        input_batch.push(MNT6753Fr::from_str("3").unwrap());
        let output_vec = (MNT6BatchPoseidonHash::batch_evaluate(&input_batch)).unwrap();
        println!("{:?}", output_vec);
    }

    #[test]
    fn test_batch_hash_mnt4_in_place() {
        //  the number of hashes to test
        let num_hashes = 1000;

        // the vectors that store random input data
        let mut input_batch = Vec::new();

        // the random number generator to generate random input data
        let mut rng = XorShiftRng::seed_from_u64(1231275789u64);

        // we need the double of number of rounds because we have two inputs
        for _ in 0..num_hashes {
            input_batch.push(MNT4753Fr::rand(&mut rng));
            input_batch.push(MNT4753Fr::rand(&mut rng));
        }

        // Calculate Poseidon Hash for mnt4753 batch evaluation
        let output_vec = (MNT4BatchPoseidonHash::batch_evaluate(&input_batch)).unwrap();

        let mut output_vec_in_place = vec![MNT4753PoseidonParameters::ZERO; num_hashes];
        MNT4BatchPoseidonHash::batch_evaluate_in_place(&mut input_batch[..], &mut output_vec_in_place[..]);

        // =============================================================================
        // Compare results
        for i in 0..num_hashes {
            assert_eq!(output_vec_in_place[i], output_vec[i], "Hash outputs, position {}, for MNT6 are not equal.", i);
        }
    }

    #[test]
    fn test_batch_hash_mnt6_in_place() {

        //  the number of hashes to test
        let num_hashes = 1000;

        // the vectors that store random input data
        let mut input_batch = Vec::new();

        // the random number generator to generate random input data
        let mut rng = XorShiftRng::seed_from_u64(1231275789u64);

        // we need the double of number of rounds because we have two inputs
        for _ in 0..num_hashes {
            input_batch.push(MNT6753Fr::rand(&mut rng));
            input_batch.push(MNT6753Fr::rand(&mut rng));
        }

        // Calculate Poseidon Hash for mnt4753 batch evaluation
        let output_vec = (MNT6BatchPoseidonHash::batch_evaluate(&input_batch)).unwrap();

        let mut output_vec_in_place = vec![MNT6753PoseidonParameters::ZERO; num_hashes];
        MNT6BatchPoseidonHash::batch_evaluate_in_place(&mut input_batch[..], &mut output_vec_in_place[..]);

        // =============================================================================
        // Compare results
        for i in 0..num_hashes {
            assert_eq!(output_vec_in_place[i], output_vec[i], "Hash outputs, position {}, for MNT6 are not equal.", i);
        }
    }

    #[test]
    fn test_batch_hash_bn382fq_in_place() {
        //  the number of hashes to test
        let num_hashes = 1000;

        // the vectors that store random input data
        let mut input_batch = Vec::new();

        // the random number generator to generate random input data
        let mut rng = XorShiftRng::seed_from_u64(1231275789u64);

        // we need the double of number of rounds because we have two inputs
        for _ in 0..num_hashes {
            input_batch.push(BN382Fq::rand(&mut rng));
            input_batch.push(BN382Fq::rand(&mut rng));
        }

        // Calculate Poseidon Hash for mnt4753 batch evaluation
        let output_vec = (BN382FqBatchPoseidonHash::batch_evaluate(&input_batch)).unwrap();

        let mut output_vec_in_place = vec![BN382FqPoseidonParameters::ZERO; num_hashes];
        BN382FqBatchPoseidonHash::batch_evaluate_in_place(&mut input_batch[..], &mut output_vec_in_place[..]);

        // =============================================================================
        // Compare results
        for i in 0..num_hashes {
            assert_eq!(output_vec_in_place[i], output_vec[i], "Hash outputs, position {}, for BN382Fq are not equal.", i);
        }
    }

    #[test]
    fn test_batch_hash_bn382fr_in_place() {

        //  the number of hashes to test
        let num_hashes = 1000;

        // the vectors that store random input data
        let mut input_batch = Vec::new();

        // the random number generator to generate random input data
        let mut rng = XorShiftRng::seed_from_u64(1231275789u64);

        // we need the double of number of rounds because we have two inputs
        for _ in 0..num_hashes {
            input_batch.push(BN382Fr::rand(&mut rng));
            input_batch.push(BN382Fr::rand(&mut rng));
        }

        // Calculate Poseidon Hash for mnt4753 batch evaluation
        let output_vec = (BN382FrBatchPoseidonHash::batch_evaluate(&input_batch)).unwrap();

        let mut output_vec_in_place = vec![BN382FrPoseidonParameters::ZERO; num_hashes];
        BN382FrBatchPoseidonHash::batch_evaluate_in_place(&mut input_batch[..], &mut output_vec_in_place[..]);

        // =============================================================================
        // Compare results
        for i in 0..num_hashes {
            assert_eq!(output_vec_in_place[i], output_vec[i], "Hash outputs, position {}, for BN382Fr are not equal.", i);
        }
    }
}<|MERGE_RESOLUTION|>--- conflicted
+++ resolved
@@ -36,50 +36,7 @@
         }
 
         // Apply the S-BOX to each of the elements of the state vector
-<<<<<<< HEAD
         SB::apply_full_batch(vec_state, last);
-=======
-        // Use Montgomery simultaneous inversion
-        let mut w: Vec<P::Fr> = Vec::new();
-        let mut accum_prod = P::Fr::one();
-
-        w.push(accum_prod);
-        // Calculate the intermediate partial products
-        for i in 0..vec_state.len() {
-            for j in 0..P::T {
-                accum_prod = accum_prod * &vec_state[i][j];
-                w.push(accum_prod);
-            }
-        }
-
-        // if the accum_prod is zero, it means that one of the S-Boxes is zero
-        // in that case compute the inverses individually
-        if accum_prod == P::Fr::zero() {
-            for i in 0..vec_state.len() {
-                for j in 0..P::T {
-                    if vec_state[i][j] != P::Fr::zero() {
-                        vec_state[i][j] = vec_state[i][j].inverse().unwrap();
-                    }
-                }
-            }
-        } else {
-
-            // Calculate the inversion of the products
-            // The inverse always exists in this case
-            let mut w_bar = accum_prod.inverse().unwrap();
-
-            // Extract the individual inversions
-            let mut idx: i64 = w.len() as i64 - P::R as i64;
-            for i in (0..vec_state.len()).rev() {
-                for j in (0..P::T).rev() {
-                    let vec_1 = vec_state[i][j].clone();
-                    vec_state[i][j] = w_bar * &w[idx as usize];
-                    w_bar = w_bar * &vec_1;
-                    idx -= 1;
-                }
-            }
->>>>>>> bab3ed81
-
     }
 
     fn poseidon_partial_round(vec_state: &mut [Vec<P::Fr>], round_cst_idx: &mut usize) {
@@ -99,33 +56,6 @@
 
         // Apply the S-BOX to the first elements of each of the state vector
         SB::apply_partial_batch(vec_state);
-
-<<<<<<< HEAD
-=======
-        // if the accum_prod is zero, it means that one of the S-Boxes is zero
-        // in that case compute the inverses individually
-        if accum_prod == P::Fr::zero() {
-            for i in 0..(vec_state.len() - 1) {
-                if vec_state[i][0] != P::Fr::zero() {
-                    vec_state[i][0] = vec_state[i][0].inverse().unwrap();
-                }
-            }
-        } else {
-
-            // Calculate the inversion of the products
-            // Use Montgomery simultaneous inversion
-            let mut w_bar = accum_prod.inverse().unwrap();
-
-            // Extract the individual inversions
-            let mut idx: i64 = w.len() as i64 - P::R as i64;
-            for i in (0..vec_state.len()).rev() {
-                let vec_1 = vec_state[i][0].clone();
-                vec_state[i][0] = w_bar * &w[idx as usize];
-                w_bar = w_bar * &vec_1;
-                idx -= 1;
-            }
-        }
->>>>>>> bab3ed81
     }
 
     pub fn poseidon_perm_gen(vec_state: &mut [Vec<P::Fr>]) {
@@ -145,22 +75,9 @@
 
         // Full rounds
         // Last round does not contain the matrix mix
-<<<<<<< HEAD
-        for _i in 0..(P::R_F - 1) {
+        for _i in 0..P::R_F {
             Self::poseidon_full_round(vec_state, &mut round_cst_idx, false);
         }
-
-        Self::poseidon_full_round(vec_state, &mut round_cst_idx, true);
-=======
-        for _i in 0..P::R_F {
-            Self::poseidon_full_round(vec_state, &mut round_cst_idx);
-
-            // Perform the matrix mix
-            for i in 0..vec_state.len() {
-                matrix_mix_short::<F,P>(&mut vec_state[i]);
-            }
-        }
->>>>>>> bab3ed81
     }
 }
 

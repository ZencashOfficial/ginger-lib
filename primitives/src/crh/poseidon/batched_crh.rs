use algebra::PrimeField;
use std::marker::PhantomData;
use crate::crh::BatchFieldBasedHash;
use crate::{Error, PoseidonParameters, PoseidonHash, BatchSBox};
use rayon::prelude::*;

pub struct PoseidonBatchHash<F: PrimeField, P: PoseidonParameters<Fr = F>, SB: BatchSBox<Field = F, Parameters = P>>
{
    _field:      PhantomData<F>,
    _parameters: PhantomData<P>,
    _sbox:       PhantomData<SB>,
}

impl<F, P, SB> PoseidonBatchHash<F, P, SB>
    where
        F: PrimeField,
        P: PoseidonParameters<Fr = F>,
        SB: BatchSBox<Field = F, Parameters = P>,
{
    fn init_state(input_array: &[F]) -> Vec<Vec<F>> {

        // Sanity checks
        assert_eq!(P::T - P::R, 1, "The assumption that the capacity is one field element is not satisfied.");
        let array_length = input_array.len() / P::R;
        assert_eq!(input_array.len() % P::R, 0, "The length of the input data array is not a multiple of the rate.");
        assert_ne!(input_array.len(), 0, "Input data array does not contain any data.");

        // Assign pre-computed values of the state vector equivalent to a permutation with zero element state vector
        let mut state_z = Vec::new();
        for i in 0..P::T {
            state_z.push(P::AFTER_ZERO_PERM[i]);
        }

        // Copy the result of the permutation to a vector of state vectors of the length equal to the length of the input
        // state is a vector of T-element state vector.
        let mut state = Vec::new();
        for _i in 0..array_length {
            state.push(state_z.clone());
        }

        // input_idx is to scan the input_array
        let mut input_idx = 0;

        // Add the input data in chunks of rate size to the state vectors
        for k in 0..array_length {
            for j in 0..P::R {
                state[k][j] += &input_array[input_idx];
                input_idx += 1;
            }
        }

        // Calculate the chunk size to split the state vector
        let cpus = rayon::current_num_threads();
        let chunk_size = (array_length as f64/ cpus as f64).ceil() as usize;

        // apply permutation to different chunks in parallel
        state.par_chunks_mut(chunk_size)
            .for_each(| p1| {
                Self::poseidon_perm_gen(p1);
            });

        state
    }

    fn poseidon_full_round(vec_state: &mut [Vec<P::Fr>], round_cst_idx: &mut usize) {

        // go over each of the state vectors and add the round constants
        for k in 0..vec_state.len() {
            let round_cst_idx_copy = &mut round_cst_idx.clone();
            P::add_round_constants(&mut vec_state[k], round_cst_idx_copy);
        }
        *round_cst_idx += P::T;

        // Apply the S-BOX to each of the elements of the state vector
        SB::apply_full_batch(vec_state);

        // Perform the matrix mix
        for i in 0..vec_state.len() {
            P::matrix_mix(&mut vec_state[i]);
        }
    }

    fn poseidon_partial_round(vec_state: &mut [Vec<P::Fr>], round_cst_idx: &mut usize) {

        // go over each of the state vectors and add the round constants
        for k in 0..vec_state.len() {
            let round_cst_idx_copy = &mut round_cst_idx.clone();
            P::add_round_constants(&mut vec_state[k], round_cst_idx_copy);
        }
        *round_cst_idx += P::T;

        // Apply the S-BOX to the first elements of each of the state vector
        SB::apply_partial_batch(vec_state);

        // Perform the matrix mix
        for i in 0..vec_state.len() {
            P::matrix_mix(&mut vec_state[i]);
        }
    }

    pub fn poseidon_perm_gen(vec_state: &mut [Vec<P::Fr>]) {

        // index that goes over the round constants
        let mut round_cst_idx: usize = 0;

        // Full rounds
        for _i in 0..P::R_F {
            Self::poseidon_full_round(vec_state, &mut round_cst_idx);
        }

        // Partial rounds
        for _i in 0..P::R_P {
            Self::poseidon_partial_round(vec_state, &mut round_cst_idx);
        }

        // Full rounds
        for _i in 0..P::R_F {
            Self::poseidon_full_round(vec_state, &mut round_cst_idx);
        }
    }
}

impl<F, P, SB> BatchFieldBasedHash for PoseidonBatchHash<F, P, SB>
    where
        F: PrimeField,
        P: PoseidonParameters<Fr = F>,
        SB: BatchSBox<Field = F, Parameters = P>,
{
    type Data = F;
    type BaseHash = PoseidonHash<F, P, SB>;

    fn batch_evaluate(input_array: &[F]) -> Result<Vec<F>, Error> {

        // Input:
        // This function calculates the hashes of inputs by groups of the rate P::R.
        // The inputs are arranged in an array and arranged as consecutive chunks
        // Example:
        // For P::R = 2,
        // (d_00, d_01, d_10, d_11, d_20, d_21, ...
        // where d_00 and d_01 are the inputs to the first hash
        // d_10 and d_11 are the inputs to the second hash ... etc..
        // Output:
        // The output is returned as an array of size input length / P::R

<<<<<<< HEAD
        let state = Self::init_state(input_array);
=======
        use rayon::prelude::*;

        // Checks that size of input/output vector
        let array_length = input_array.len() / P::R;
        assert_eq!(input_array.len() % P::R, 0, "The length of the input data array is not a multiple of the rate.");
        assert_ne!(input_array.len(), 0, "Input data array does not contain any data.");

        // Assign pre-computed values of the state vector equivalent to a permutation with zero element state vector
        let mut state_z = Vec::new();
        for i in 0..P::T {
            state_z.push(P::AFTER_ZERO_PERM[i]);
        }

        // Copy the result of the permutation to a vector of state vectors of the length equal to the length of the input
        // state is a vector of T-element state vector.
        let mut state = Vec::new();
        for _i in 0..array_length {
            state.push(state_z.clone());
        }

        // input_idx is to scan the input_array
        let mut input_idx = 0;

        // Add the input data in chunks of rate size to the state vectors
        for k in 0..array_length {
            for j in 0..P::R {
                state[k][j] += &input_array[input_idx];
                input_idx += 1;
            }
        }

        // Calculate the chunk size to split the state vector
        let cpus = rayon::current_num_threads();
        let chunk_size = (array_length as f64/ cpus as f64).ceil() as usize;

        // apply permutation to different chunks in parallel
        state.par_chunks_mut(chunk_size)
            .for_each(| p1| {
                Self::poseidon_perm_gen(p1);
            });
>>>>>>> 5b7c7ccb

        // write the result of the hash extracted from the state vector to the output vector
        let mut output_array = Vec::new();
        for k in 0..input_array.len() / P::R {
            output_array.push(state[k][0]);
        }
        Ok(output_array)
    }

    fn batch_evaluate_in_place(input_array: &mut[F], output_array: &mut[F]) {

        // Input:
        // This function calculates the hashes of inputs by groups of the rate P::R.
        // The inputs are arranged in an array and arranged as consecutive chunks
        // Example:
        // For P::R = 2,
        // (d_00, d01, d_10, d_11, d_20, d_21, ...
        // Output:
        // The output will be placed in the output_array taking input length / P::R

<<<<<<< HEAD
        assert_eq!(
            output_array.len(),
            input_array.len() / P::R,
            "The size of the output vector is equal to the size of the input vector divided by the rate."
        );
=======
        use rayon::prelude::*;

        // Checks that size of input/output vector
        let array_length = input_array.len() / P::R;
        assert_eq!(input_array.len() % P::R, 0, "The length of the input data array is not a multiple of the rate.");
        assert_ne!(input_array.len(), 0, "Input data array does not contain any data.");
        assert_eq!(output_array.len(), array_length,  "The size of the output vector is equal to the size of the input vector divided by the rate.");

        // Assign pre-computed values of the state vector equivalent to a permutation with zero element state vector
        let mut state_z = Vec::new();
        for i in 0..P::T {
            state_z.push(P::AFTER_ZERO_PERM[i]);
        }

        // Copy the result of the permutation to a vector of state vectors of the length equal to the length of the input
        // state is a vector of T-element state vector.
        let mut state = Vec::new();
        for _i in 0..array_length {
            state.push(state_z.clone());
        }

        // input_idx is to scan the input_array
        let mut input_idx = 0;
>>>>>>> 5b7c7ccb

        let state = Self::init_state(input_array);

        // write the result of the hash extracted from the state vector to the output vector
        for k in 0..input_array.len() / P::R {
            output_array[k] = state[k][0];
        }
    }
}

#[cfg(test)]
mod test {
    use algebra::{Field, UniformRand};
    use crate::{FieldBasedHash, BatchFieldBasedHash};
    use rand_xorshift::XorShiftRng;
    use rand::SeedableRng;
    use std::str::FromStr;

    #[cfg(feature = "mnt4_753")]
    mod mnt4_753 {
        use super::*;
        use algebra::fields::mnt4753::Fr as MNT4753Fr;
        use crate::{MNT4PoseidonHash, MNT4BatchPoseidonHash};

        #[test]
        fn test_batch_hash_mnt4() {
            //  the number of hashes to test
            let num_hashes = 1000;

            // the vectors that store random input data
            let mut input_serial = Vec::new();
            let mut input_batch = Vec::new();

            // the random number generator to generate random input data
            let mut rng = XorShiftRng::seed_from_u64(1231275789u64);

            // we need the double of number of rounds because we have two inputs
            for _ in 0..num_hashes {
                let mut pair_elem = Vec::new();
                let elem1 = MNT4753Fr::rand(&mut rng);
                let elem2 = MNT4753Fr::rand(&mut rng);
                pair_elem.push(elem1.clone());
                pair_elem.push(elem2.clone());
                input_serial.push(pair_elem);
                input_batch.push(elem1.clone());
                input_batch.push(elem2.clone());
            }

            // =============================================================================
            // Calculate Poseidon Hash for mnt4753
            let mut output_4753 = Vec::new();

            input_serial.iter().for_each(|p| {
                let mut digest = MNT4PoseidonHash::init_constant_length(2, None);
                p.into_iter().for_each(|&f| { digest.update(f); });
                output_4753.push(digest.finalize().unwrap());
            });

            // Calculate Poseidon Hash for mnt4753 batch evaluation
            let output_vec = (MNT4BatchPoseidonHash::batch_evaluate(&input_batch)).unwrap();

            // =============================================================================
            // Compare results
            for i in 0..num_hashes {
                assert_eq!(output_4753[i], output_vec[i], "Hash outputs, position {}, for MNT4 are not equal.", i);
            }

            // Check with one single hash
            let single_output = MNT4PoseidonHash::init_constant_length(2, None)
                .update(input_serial[0][0])
                .update(input_serial[0][1])
                .finalize().unwrap();
            let single_batch_output = MNT4BatchPoseidonHash::batch_evaluate(&input_batch[0..2]);

            assert_eq!(single_output, single_batch_output.unwrap()[0], "Single instance hash outputs are not equal for MNT4.");
        }

        #[test]
        fn test_batch_hash_mnt4_in_place() {
            //  the number of hashes to test
            let num_hashes = 1000;

            // the vectors that store random input data
            let mut input_batch = Vec::new();

            // the random number generator to generate random input data
            let mut rng = XorShiftRng::seed_from_u64(1231275789u64);

            // we need the double of number of rounds because we have two inputs
            for _ in 0..num_hashes {
                input_batch.push(MNT4753Fr::rand(&mut rng));
                input_batch.push(MNT4753Fr::rand(&mut rng));
            }

            // Calculate Poseidon Hash for mnt4753 batch evaluation
            let output_vec = (MNT4BatchPoseidonHash::batch_evaluate(&input_batch)).unwrap();

            let mut output_vec_in_place = vec![MNT4753Fr::zero(); num_hashes];
            MNT4BatchPoseidonHash::batch_evaluate_in_place(&mut input_batch[..], &mut output_vec_in_place[..]);

            // =============================================================================
            // Compare results
            for i in 0..num_hashes {
                assert_eq!(output_vec_in_place[i], output_vec[i], "Hash outputs, position {}, for MNT6 are not equal.", i);
            }
        }

        #[test]
        #[should_panic]
        fn test_batch_hash_mnt4_null_elem() {
            let input_batch = Vec::new();
            let output_vec = (MNT4BatchPoseidonHash::batch_evaluate(&input_batch)).unwrap();
            println!("{:?}", output_vec);
        }

        #[test]
        #[should_panic]
        fn test_batch_hash_mnt4_one_elem() {
            let mut input_batch = Vec::new();
            input_batch.push(MNT4753Fr::from_str("1").unwrap());
            let output_vec = (MNT4BatchPoseidonHash::batch_evaluate(&input_batch)).unwrap();
            println!("{:?}", output_vec);
        }

        #[test]
        #[should_panic]
        fn test_batch_hash_mnt4_three_elem() {
            let mut input_batch = Vec::new();
            input_batch.push(MNT4753Fr::from_str("1").unwrap());
            input_batch.push(MNT4753Fr::from_str("2").unwrap());
            input_batch.push(MNT4753Fr::from_str("3").unwrap());
            let output_vec = (MNT4BatchPoseidonHash::batch_evaluate(&input_batch)).unwrap();
            println!("{:?}", output_vec);
        }
    }

    #[cfg(feature = "mnt6_753")]
    mod mnt6_753 {
        use super::*;
        use algebra::fields::mnt6753::Fr as MNT6753Fr;
        use crate::{MNT6PoseidonHash, MNT6BatchPoseidonHash};

        #[test]
        fn test_batch_hash_mnt6() {

            //  the number of hashes to test
            let num_hashes = 1000;

            // the vectors that store random input data
            let mut input_serial = Vec::new();
            let mut input_batch = Vec::new();

            // the random number generator to generate random input data
            let mut rng = XorShiftRng::seed_from_u64(1231275789u64);

            // we need the double of number of rounds because we have two inputs
            for _ in 0..num_hashes {
                let mut pair_elem = Vec::new();
                let elem1 = MNT6753Fr::rand(&mut rng);
                let elem2 = MNT6753Fr::rand(&mut rng);
                pair_elem.push(elem1.clone());
                pair_elem.push(elem2.clone());
                input_serial.push(pair_elem);
                input_batch.push(elem1.clone());
                input_batch.push(elem2.clone());
            }

            // =============================================================================
            // Calculate Poseidon Hash for mnt6753
            let mut output_6753 = Vec::new();

            input_serial.iter().for_each(|p| {
                let mut digest = MNT6PoseidonHash::init_constant_length(2, None);
                p.into_iter().for_each(|&f| { digest.update(f); });
                output_6753.push(digest.finalize().unwrap());
            });

            // Calculate Poseidon Hash for mnt4753 batch evaluation
            let output_vec = (MNT6BatchPoseidonHash::batch_evaluate(&input_batch)).unwrap();

            // =============================================================================
            // Compare results
            for i in 0..num_hashes {
                assert_eq!(output_6753[i], output_vec[i], "Hash outputs, position {}, for MNT6 are not equal.", i);
            }

            // Check with one single hash
            let single_output = MNT6PoseidonHash::init_constant_length(2, None)
                .update(input_serial[0][0])
                .update(input_serial[0][1])
                .finalize().unwrap();
            let single_batch_output = MNT6BatchPoseidonHash::batch_evaluate(&input_batch[0..2]);

            assert_eq!(single_output, single_batch_output.unwrap()[0], "Single instance hash outputs are not equal for MNT6.");
        }

        #[test]
        fn test_batch_hash_mnt6_in_place() {

            //  the number of hashes to test
            let num_hashes = 1000;

            // the vectors that store random input data
            let mut input_batch = Vec::new();

            // the random number generator to generate random input data
            let mut rng = XorShiftRng::seed_from_u64(1231275789u64);

            // we need the double of number of rounds because we have two inputs
            for _ in 0..num_hashes {
                input_batch.push(MNT6753Fr::rand(&mut rng));
                input_batch.push(MNT6753Fr::rand(&mut rng));
            }

            // Calculate Poseidon Hash for mnt4753 batch evaluation
            let output_vec = (MNT6BatchPoseidonHash::batch_evaluate(&input_batch)).unwrap();

            let mut output_vec_in_place = vec![MNT6753Fr::zero(); num_hashes];
            MNT6BatchPoseidonHash::batch_evaluate_in_place(&mut input_batch[..], &mut output_vec_in_place[..]);

            // =============================================================================
            // Compare results
            for i in 0..num_hashes {
                assert_eq!(output_vec_in_place[i], output_vec[i], "Hash outputs, position {}, for MNT6 are not equal.", i);
            }
        }

        #[test]
        #[should_panic]
        fn test_batch_hash_mnt6_null_elem() {
            let input_batch = Vec::new();
            let output_vec = (MNT6BatchPoseidonHash::batch_evaluate(&input_batch)).unwrap();
            println!("{:?}", output_vec);
        }

        #[test]
        #[should_panic]
        fn test_batch_hash_mnt6_one_elem() {
            let mut input_batch = Vec::new();
            input_batch.push(MNT6753Fr::from_str("1").unwrap());
            let output_vec = (MNT6BatchPoseidonHash::batch_evaluate(&input_batch)).unwrap();
            println!("{:?}", output_vec);
        }

        #[test]
        #[should_panic]
        fn test_batch_hash_mnt6_three_elem() {
            let mut input_batch = Vec::new();
            input_batch.push(MNT6753Fr::from_str("1").unwrap());
            input_batch.push(MNT6753Fr::from_str("2").unwrap());
            input_batch.push(MNT6753Fr::from_str("3").unwrap());
            let output_vec = (MNT6BatchPoseidonHash::batch_evaluate(&input_batch)).unwrap();
            println!("{:?}", output_vec);
        }
    }

    #[cfg(feature = "bn_382")]
    mod bn_382 {
        use super::*;
        use algebra::fields::bn_382::{
            Fr as BN382Fr,
            Fq as BN382Fq,
        };
        use crate::{
            BN382FrPoseidonHash, BN382FrBatchPoseidonHash,
            BN382FqPoseidonHash, BN382FqBatchPoseidonHash,
        };

        #[test]
        fn test_batch_hash_bn382fq() {
            //  the number of hashes to test
            let num_hashes = 1000;

            // the vectors that store random input data
            let mut input_serial = Vec::new();
            let mut input_batch = Vec::new();

            // the random number generator to generate random input data
            let mut rng = XorShiftRng::seed_from_u64(1231275789u64);

            // we need the double of number of rounds because we have two inputs
            for _ in 0..num_hashes {
                let mut pair_elem = Vec::new();
                let elem1 = BN382Fq::rand(&mut rng);
                let elem2 = BN382Fq::rand(&mut rng);
                pair_elem.push(elem1.clone());
                pair_elem.push(elem2.clone());
                input_serial.push(pair_elem);
                input_batch.push(elem1.clone());
                input_batch.push(elem2.clone());
            }

            // =============================================================================
            let mut output = Vec::new();

            input_serial.iter().for_each(|p| {
                let mut digest = BN382FqPoseidonHash::init_constant_length(2, None);
                p.into_iter().for_each(|&f| { digest.update(f); });
                output.push(digest.finalize().unwrap());
            });

            let output_vec = (BN382FqBatchPoseidonHash::batch_evaluate(&input_batch)).unwrap();

            // =============================================================================
            // Compare results
            for i in 0..num_hashes {
                assert_eq!(output[i], output_vec[i], "Hash outputs, position {}, for BN382Fr are not equal.", i);
            }

            // Check with one single hash
            let single_output = BN382FqPoseidonHash::init_constant_length(2, None)
                .update(input_serial[0][0])
                .update(input_serial[0][1])
                .finalize()
                .unwrap();
            let single_batch_output = BN382FqBatchPoseidonHash::batch_evaluate(&input_batch[0..2]);

            assert_eq!(single_output, single_batch_output.unwrap()[0], "Single instance hash outputs are not equal for BN382Fr.");
        }

        #[test]
        fn test_batch_hash_bn382fr() {

            //  the number of hashes to test
            let num_hashes = 1000;

            // the vectors that store random input data
            let mut input_serial = Vec::new();
            let mut input_batch = Vec::new();

            // the random number generator to generate random input data
            let mut rng = XorShiftRng::seed_from_u64(1231275789u64);

            // we need the double of number of rounds because we have two inputs
            for _ in 0..num_hashes {
                let mut pair_elem = Vec::new();
                let elem1 = BN382Fr::rand(&mut rng);
                let elem2 = BN382Fr::rand(&mut rng);
                pair_elem.push(elem1.clone());
                pair_elem.push(elem2.clone());
                input_serial.push(pair_elem);
                input_batch.push(elem1.clone());
                input_batch.push(elem2.clone());
            }

            // =============================================================================
            let mut output = Vec::new();

            input_serial.iter().for_each(|p| {
                let mut digest = BN382FrPoseidonHash::init_constant_length(2, None);
                p.into_iter().for_each(|&f| { digest.update(f); });
                output.push(digest.finalize().unwrap());
            });

            let output_vec = (BN382FrBatchPoseidonHash::batch_evaluate(&input_batch)).unwrap();

            // =============================================================================
            // Compare results
            for i in 0..num_hashes {
                assert_eq!(output[i], output_vec[i], "Hash outputs, position {}, for BN382Fr are not equal.", i);
            }

            // Check with one single hash
            let single_output = BN382FrPoseidonHash::init_constant_length(2, None)
                .update(input_serial[0][0])
                .update(input_serial[0][1])
                .finalize()
                .unwrap();
            let single_batch_output = BN382FrBatchPoseidonHash::batch_evaluate(&input_batch[0..2]);

            assert_eq!(single_output, single_batch_output.unwrap()[0], "Single instance hash outputs are not equal for BN382Fr.");
        }

        #[test]
        fn test_batch_hash_bn382fq_in_place() {
            //  the number of hashes to test
            let num_hashes = 1000;

            // the vectors that store random input data
            let mut input_batch = Vec::new();

            // the random number generator to generate random input data
            let mut rng = XorShiftRng::seed_from_u64(1231275789u64);

            // we need the double of number of rounds because we have two inputs
            for _ in 0..num_hashes {
                input_batch.push(BN382Fq::rand(&mut rng));
                input_batch.push(BN382Fq::rand(&mut rng));
            }

            // Calculate Poseidon Hash for mnt4753 batch evaluation
            let output_vec = (BN382FqBatchPoseidonHash::batch_evaluate(&input_batch)).unwrap();

            let mut output_vec_in_place = vec![BN382Fq::zero(); num_hashes];
            BN382FqBatchPoseidonHash::batch_evaluate_in_place(&mut input_batch[..], &mut output_vec_in_place[..]);

            // =============================================================================
            // Compare results
            for i in 0..num_hashes {
                assert_eq!(output_vec_in_place[i], output_vec[i], "Hash outputs, position {}, for BN382Fq are not equal.", i);
            }
        }

        #[test]
        fn test_batch_hash_bn382fr_in_place() {

            //  the number of hashes to test
            let num_hashes = 1000;

            // the vectors that store random input data
            let mut input_batch = Vec::new();

            // the random number generator to generate random input data
            let mut rng = XorShiftRng::seed_from_u64(1231275789u64);

            // we need the double of number of rounds because we have two inputs
            for _ in 0..num_hashes {
                input_batch.push(BN382Fr::rand(&mut rng));
                input_batch.push(BN382Fr::rand(&mut rng));
            }

            // Calculate Poseidon Hash for mnt4753 batch evaluation
            let output_vec = (BN382FrBatchPoseidonHash::batch_evaluate(&input_batch)).unwrap();

            let mut output_vec_in_place = vec![BN382Fr::zero(); num_hashes];
            BN382FrBatchPoseidonHash::batch_evaluate_in_place(&mut input_batch[..], &mut output_vec_in_place[..]);

            // =============================================================================
            // Compare results
            for i in 0..num_hashes {
                assert_eq!(output_vec_in_place[i], output_vec[i], "Hash outputs, position {}, for BN382Fr are not equal.", i);
            }
        }
    }
}<|MERGE_RESOLUTION|>--- conflicted
+++ resolved
@@ -17,10 +17,9 @@
         P: PoseidonParameters<Fr = F>,
         SB: BatchSBox<Field = F, Parameters = P>,
 {
-    fn init_state(input_array: &[F]) -> Vec<Vec<F>> {
+    fn apply_permutation(input_array: &[F]) -> Vec<Vec<F>> {
 
         // Sanity checks
-        assert_eq!(P::T - P::R, 1, "The assumption that the capacity is one field element is not satisfied.");
         let array_length = input_array.len() / P::R;
         assert_eq!(input_array.len() % P::R, 0, "The length of the input data array is not a multiple of the rate.");
         assert_ne!(input_array.len(), 0, "Input data array does not contain any data.");
@@ -142,50 +141,7 @@
         // Output:
         // The output is returned as an array of size input length / P::R
 
-<<<<<<< HEAD
-        let state = Self::init_state(input_array);
-=======
-        use rayon::prelude::*;
-
-        // Checks that size of input/output vector
-        let array_length = input_array.len() / P::R;
-        assert_eq!(input_array.len() % P::R, 0, "The length of the input data array is not a multiple of the rate.");
-        assert_ne!(input_array.len(), 0, "Input data array does not contain any data.");
-
-        // Assign pre-computed values of the state vector equivalent to a permutation with zero element state vector
-        let mut state_z = Vec::new();
-        for i in 0..P::T {
-            state_z.push(P::AFTER_ZERO_PERM[i]);
-        }
-
-        // Copy the result of the permutation to a vector of state vectors of the length equal to the length of the input
-        // state is a vector of T-element state vector.
-        let mut state = Vec::new();
-        for _i in 0..array_length {
-            state.push(state_z.clone());
-        }
-
-        // input_idx is to scan the input_array
-        let mut input_idx = 0;
-
-        // Add the input data in chunks of rate size to the state vectors
-        for k in 0..array_length {
-            for j in 0..P::R {
-                state[k][j] += &input_array[input_idx];
-                input_idx += 1;
-            }
-        }
-
-        // Calculate the chunk size to split the state vector
-        let cpus = rayon::current_num_threads();
-        let chunk_size = (array_length as f64/ cpus as f64).ceil() as usize;
-
-        // apply permutation to different chunks in parallel
-        state.par_chunks_mut(chunk_size)
-            .for_each(| p1| {
-                Self::poseidon_perm_gen(p1);
-            });
->>>>>>> 5b7c7ccb
+        let state = Self::apply_permutation(input_array);
 
         // write the result of the hash extracted from the state vector to the output vector
         let mut output_array = Vec::new();
@@ -206,39 +162,13 @@
         // Output:
         // The output will be placed in the output_array taking input length / P::R
 
-<<<<<<< HEAD
         assert_eq!(
             output_array.len(),
             input_array.len() / P::R,
             "The size of the output vector is equal to the size of the input vector divided by the rate."
         );
-=======
-        use rayon::prelude::*;
-
-        // Checks that size of input/output vector
-        let array_length = input_array.len() / P::R;
-        assert_eq!(input_array.len() % P::R, 0, "The length of the input data array is not a multiple of the rate.");
-        assert_ne!(input_array.len(), 0, "Input data array does not contain any data.");
-        assert_eq!(output_array.len(), array_length,  "The size of the output vector is equal to the size of the input vector divided by the rate.");
-
-        // Assign pre-computed values of the state vector equivalent to a permutation with zero element state vector
-        let mut state_z = Vec::new();
-        for i in 0..P::T {
-            state_z.push(P::AFTER_ZERO_PERM[i]);
-        }
-
-        // Copy the result of the permutation to a vector of state vectors of the length equal to the length of the input
-        // state is a vector of T-element state vector.
-        let mut state = Vec::new();
-        for _i in 0..array_length {
-            state.push(state_z.clone());
-        }
-
-        // input_idx is to scan the input_array
-        let mut input_idx = 0;
->>>>>>> 5b7c7ccb
-
-        let state = Self::init_state(input_array);
+
+        let state = Self::apply_permutation(input_array);
 
         // write the result of the hash extracted from the state vector to the output vector
         for k in 0..input_array.len() / P::R {

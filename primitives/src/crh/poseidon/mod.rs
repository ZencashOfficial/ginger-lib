--- conflicted
+++ resolved
@@ -212,13 +212,8 @@
     };
     use std::str::FromStr;
     use algebra::biginteger::BigInteger768;
-<<<<<<< HEAD
     use crate::crh::{
         poseidon::parameters::{
-=======
-    use crate::{
-        crh::parameters::{
->>>>>>> 7b686e46
             mnt4753::MNT4PoseidonHash,
             mnt6753::MNT6PoseidonHash,
         },

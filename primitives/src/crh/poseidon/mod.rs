--- conflicted
+++ resolved
@@ -666,9 +666,8 @@
         );
         test_routine::<BN382Fq, BN382FqPoseidonHash>(3)
     }
-<<<<<<< HEAD
-
-    use algebra::{
+
+    /*use algebra::{
         fields::tweedle::{
             fr::Fr as tweedleFr, fq::Fq as tweedleFq,
         },
@@ -698,8 +697,5 @@
         let output = digest.finalize();
 
         assert_eq!(output, expected_output, "Outputs do not match for tweedleFq");
-    }
-
-=======
->>>>>>> 4ffd90aa
+    }*/
 }
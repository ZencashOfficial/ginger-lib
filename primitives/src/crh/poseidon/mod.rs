extern crate rand;
extern crate rayon;

use algebra::{PrimeField, MulShortAssign};

use std::marker::PhantomData;

use crate::crh::{
    FieldBasedHash, BatchFieldBasedHash,
    FieldBasedHashParameters,
};

<<<<<<< HEAD
use crate::crh::FieldBasedHash;

pub mod parameters;
pub mod batched_crh;
=======
use crate::Error;

pub mod parameters;
pub use self::parameters::*;
>>>>>>> a113f85b

#[derive(Debug)]
pub struct PoseidonHash<F: PrimeField, P: PoseidonParameters<Fr = F>>{
    state: Vec<F>,
    pending: Vec<F>,
    _parameters: PhantomData<P>,
}

pub trait PoseidonParameters: 'static + FieldBasedHashParameters + Clone {

    const T: usize;  // Number of S-Boxes
    const R_F:i32;   // Number of full rounds
    const R_P:i32;   // Number of partial rounds
    const ZERO:Self::Fr;   // The zero element in the field
    const C2:Self::Fr;     // The constant to add in the position corresponding to the capacity
    const AFTER_ZERO_PERM: &'static[Self::Fr]; // State vector after a zero permutation
    const ROUND_CST: &'static[Self::Fr];  // Array of round constants
    const MDS_CST: &'static[Self::Fr];  // The MDS matrix
    const MDS_CST_SHORT: &'static[Self::Fr];  // The MDS matrix for fast matrix multiplication

}

// Function that does the scalar multiplication
// It uses Montgomery multiplication
// Constants are defined such that the result is x * t * 2^n mod M,
// that is the Montgomery representation of the operand x * t mod M, and t is the 64-bit constant
#[allow(dead_code)]
#[inline]
pub fn scalar_mul<F: PrimeField + MulShort, P: PoseidonParameters<Fr=F>> (res: &mut F, state: &mut[F], mut start_idx_cst: usize) {

    state.iter().for_each(|x| {
        let elem = x.mul(&P::MDS_CST[start_idx_cst]);
        start_idx_cst += 1;
        *res += &elem;
    });
}

<<<<<<< HEAD
// Function that does the mix matrix
#[allow(dead_code)]
#[inline]
pub fn matrix_mix<F: PrimeField + MulShort, P: PoseidonParameters<Fr=F>>  (state: &mut Vec<F>) {
=======
impl<F: PrimeField + MulShortAssign<F>, P: PoseidonParameters<Fr=F>> PoseidonBatchHash<F, P> {

    // Function that does the mix matrix
    // It uses Montgomery multiplication
    // Constants are defined such that the result is x * t * 2^768,
    // that is the Montgomery representation of the operand x * t, and t is the 64-bit constant
    #[allow(dead_code)]
    fn matrix_mix (state: &mut Vec<F>) {

        // the new state where the result will be stored initialized to zero elements
        let mut new_state = vec![F::zero(); P::T];

        let m_11 = P::MDS_CST[0];
        let m_12 = P::MDS_CST[1];
        let m_13 = P::MDS_CST[2];

        // scalar multiplication for position 0 of the state vector
        let elem_0 = state[0].mul(&m_11);
        let elem_1 = state[1].mul(&m_12);
        let elem_2 = state[2].mul(&m_13);

        new_state[0] = elem_0;
        new_state[0] += &elem_1;
        new_state[0] += &elem_2;

        // scalar multiplication for position 1 of the state vector
        let m_21 = P::MDS_CST[3];
        let m_22 = P::MDS_CST[4];
        let m_23 = P::MDS_CST[5];

        let elem_3 = state[0].mul(&m_21);
        let elem_4 = state[1].mul(&m_22);
        let elem_5 = state[2].mul(&m_23);

        new_state[1] = elem_3;
        new_state[1] += &elem_4;
        new_state[1] += &elem_5;

        // scalar multiplication for the position 2 of the state vector
        let m_31 = P::MDS_CST[6];
        let m_32 = P::MDS_CST[7];
        let m_33 = P::MDS_CST[8];

        let elem_6 = state[0].mul(&m_31);
        let elem_7 = state[1].mul(&m_32);
        let elem_8 = state[2].mul(&m_33);

        new_state[2] = elem_6;
        new_state[2] += &elem_7;
        new_state[2] += &elem_8;

        // copy the result to the state vector
        state[0] = new_state[0];
        state[1] = new_state[1];
        state[2] = new_state[2];

    }

    // Function that does the mix matrix with fast algorithm
    // It uses a partial Montgomery multiplication defined as PM(x, t) = x * t * 2^-64 mod M
    // t is a 64-bit matrix constant. In the algorithm, the constants are represented in
    // partial Montgomery representation, i.e. t * 2^64 mod M
    fn matrix_mix_short (state: &mut Vec<F>) {

        //use algebra::MulShort;

        // the new state where the result will be stored initialized to zero elements
        let mut new_state = vec![F::zero(); P::T];

        let mut m_11 = P::MDS_CST_SHORT[0];
        let mut m_12 = P::MDS_CST_SHORT[1];
        let mut m_13 = P::MDS_CST_SHORT[2];

        m_11.mul_short_assign(state[0]);
        m_12.mul_short_assign(state[1]);
        m_13.mul_short_assign(state[2]);

        new_state[0] = m_11;
        new_state[0] += &m_12;
        new_state[0] += &m_13;

        // scalar multiplication for position 1 of the state vector
        let mut m_21 = P::MDS_CST_SHORT[3];
        let mut m_22 = P::MDS_CST_SHORT[4];
        let mut m_23 = P::MDS_CST_SHORT[5];

        m_21.mul_short_assign(state[0]);
        m_22.mul_short_assign(state[1]);
        m_23.mul_short_assign(state[2]);

        new_state[1] = m_21;
        new_state[1] += &m_22;
        new_state[1] += &m_23;

        // scalar multiplication for the position 2 of the state vector
        let mut m_31 = P::MDS_CST_SHORT[6];
        let mut m_32 = P::MDS_CST_SHORT[7];
        let mut m_33 = P::MDS_CST_SHORT[8];

        m_31.mul_short_assign(state[0]);
        m_32.mul_short_assign(state[1]);
        m_33.mul_short_assign(state[2]);

        new_state[2] = m_31;
        new_state[2] += &m_32;
        new_state[2] += &m_33;

        // copy the result to the state vector
        state[0] = new_state[0];
        state[1] = new_state[1];
        state[2] = new_state[2];
    }

    fn poseidon_full_round(vec_state: &mut Vec<Vec<P::Fr>>, round_cst_idx: &mut usize) {

        // For each of the element position of the state vector
        for j in 0..P::T {

            // get the constant associated to element position of the state vector
            let rc = P::ROUND_CST[*round_cst_idx];

            // go over each of the state vectors and add the constant
            for k in 0..vec_state.len() {
                vec_state[k][j] += &rc;
            }
            *round_cst_idx += 1;
        }

        // Apply the S-BOX to each of the elements of the state vector
        // Use Montgomery simultaneous inversion
        let mut w: Vec<P::Fr> = Vec::new();
        let mut accum_prod = P::Fr::one();

        w.push(accum_prod);
        // Calculate the intermediate partial products
        for i in 0..vec_state.len() {
            for j in 0..P::T {
                accum_prod = accum_prod * &vec_state[i][j];
                w.push(accum_prod);
            }
        }

        // if the accum_prod is zero, it means that one of the S-Boxes is zero
        // in that case compute the inverses individually
        if accum_prod == P::Fr::zero() {
            for i in 0..vec_state.len() {
                for j in 0..P::T {
                    if vec_state[i][j] != P::Fr::zero() {
                        vec_state[i][j] = vec_state[i][j].inverse().unwrap();
                    }
                }
            }
        } else {

            // Calculate the inversion of the products
            // The inverse always exists in this case
            let mut w_bar = accum_prod.inverse().unwrap();

            // Extract the individual inversions
            let mut idx: i64 = w.len() as i64 - 2;
            for i in (0..vec_state.len()).rev() {
                for j in (0..P::T).rev() {
                    let vec_1 = vec_state[i][j].clone();
                    vec_state[i][j] = w_bar * &w[idx as usize];
                    w_bar = w_bar * &vec_1;
                    idx -= 1;
                }
            }

        }
    }

    fn poseidon_partial_round(vec_state: &mut Vec<Vec<P::Fr>>, round_cst_idx: &mut usize) {

        // For each of the state vector element position
        for j in 0..P::T {

            // get the constant associated to state vector element position
            let rc = P::ROUND_CST[*round_cst_idx];

            // go over each state vector
            for k in 0..vec_state.len() {
                vec_state[k][j] += &rc;
            }
            *round_cst_idx += 1;
        }

        // Apply the S-BOX to the first elements of each of the state vector
        let mut w: Vec<P::Fr> = Vec::new();
        let mut accum_prod = P::Fr::one();

        w.push(accum_prod);
        // Calculate the intermediate partial products
        for i in 0..vec_state.len() {
            accum_prod = accum_prod * &vec_state[i][0];
            w.push(accum_prod);
        }
>>>>>>> a113f85b

    // the new state where the result will be stored initialized to zero elements
    let mut new_state = vec![F::zero(); P::T];

    let mut idx_cst = 0;
    for i in 0..P::T {
        scalar_mul::<F,P>(&mut new_state[i], state, idx_cst);
        idx_cst += P::T;
    }
    *state = new_state;
}

// Function that does the scalar multiplication
// It uses a partial Montgomery multiplication defined as PM(x, t) = x * t * 2^-64 mod M
// t is a 64-bit matrix constant. In the algorithm, the constants are represented in
// partial Montgomery representation, i.e. t * 2^64 mod M
#[inline]
pub fn scalar_mul_fast<F: PrimeField + MulShort, P: PoseidonParameters<Fr=F>> (res: &mut F, state: &mut[F], mut start_idx_cst: usize) {
    state.iter().for_each(|x| {
        let elem = P::MDS_CST_SHORT[start_idx_cst].mul_short(&x);
        start_idx_cst += 1;
        *res += &elem;
    });
}

// Function that does the mix matrix with fast algorithm
#[inline]
pub fn matrix_mix_short<F: PrimeField + MulShort, P: PoseidonParameters<Fr=F>> (state: &mut Vec<F>) {

    // the new state where the result will be stored initialized to zero elements
    let mut new_state = vec![F::zero(); P::T];

    let mut idx_cst = 0;
    for i in 0..P::T {
        scalar_mul_fast::<F,P>(&mut new_state[i], state, idx_cst);
        idx_cst += P::T;
    }
    *state = new_state;
}

<<<<<<< HEAD
impl<F: PrimeField + MulShort, P: PoseidonParameters<Fr=F>> PoseidonHash<F, P> {
=======

impl<F: PrimeField + MulShortAssign<F>, P: PoseidonParameters<Fr=F>> PoseidonHash<F, P> {
>>>>>>> a113f85b

    #[inline]
    fn apply_permutation(&mut self) {
        for (input, state) in self.pending.iter().zip(self.state.iter_mut()) {
            *state += input;
        }
        self.state[P::R] += &P::C2;
        Self::poseidon_perm(&mut self.state);
    }

<<<<<<< HEAD
    #[inline]
    fn _finalize(&self) -> F {
        let mut state = self.state.clone();
        for (input, s) in self.pending.iter().zip(state.iter_mut()) {
            *s += input;
        }
        state[P::R] += &P::C2;
        Self::poseidon_perm(&mut state);
        state[0]
    }

    pub(crate) fn poseidon_perm (state: &mut Vec<F>) {
=======
    // Function that does the mix matrix with fast algorithm
    // It uses a partial Montgomery multiplication defined as PM(x, t) = x * t * 2^-64 mod M
    // t is a 64-bit matrix constant. In the algorithm, the constants are represented in
    // partial Montgomery representation, i.e. t * 2^64 mod M
    fn matrix_mix_short (state: & mut Vec<F>) {

        // the new state where the result will be stored initialized to zero elements
        let mut new_state = vec![F::zero(); P::T];

        let mut m_11 = P::MDS_CST_SHORT[0];
        let mut m_12 = P::MDS_CST_SHORT[1];
        let mut m_13 = P::MDS_CST_SHORT[2];

        m_11.mul_short_assign(state[0]);
        m_12.mul_short_assign(state[1]);
        m_13.mul_short_assign(state[2]);

        new_state[0] = m_11;
        new_state[0] += &m_12;
        new_state[0] += &m_13;

        // scalar multiplication for position 1 of the state vector
        let mut m_21 = P::MDS_CST_SHORT[3];
        let mut m_22 = P::MDS_CST_SHORT[4];
        let mut m_23 = P::MDS_CST_SHORT[5];

        m_21.mul_short_assign(state[0]);
        m_22.mul_short_assign(state[1]);
        m_23.mul_short_assign(state[2]);

        new_state[1] = m_21;
        new_state[1] += &m_22;
        new_state[1] += &m_23;

        // scalar multiplication for the position 2 of the state vector
        let mut m_31 = P::MDS_CST_SHORT[6];
        let mut m_32 = P::MDS_CST_SHORT[7];
        let mut m_33 = P::MDS_CST_SHORT[8];

        m_31.mul_short_assign(state[0]);
        m_32.mul_short_assign(state[1]);
        m_33.mul_short_assign(state[2]);

        new_state[2] = m_31;
        new_state[2] += &m_32;
        new_state[2] += &m_33;

        // copy the result to the state vector
        state[0] = new_state[0];
        state[1] = new_state[1];
        state[2] = new_state[2];
    }

    fn poseidon_perm (state: & mut Vec<F>) {

        let use_fast = true;
>>>>>>> a113f85b

        // index that goes over the round constants
        let mut round_cst_idx = 0;

        // First full rounds
        for _i in 0..P::R_F {

            // Add the round constants to the state vector
            for d in state.iter_mut() {
                let rc = P::ROUND_CST[round_cst_idx];
                *d += &rc;
                round_cst_idx += 1;
            }

            // Apply the S-BOX to each of the elements of the state vector
            // Apply Montomgery's simulateneous inversion
            let w2 = state[0] * &state[1];
            let w = state[2] * &w2;
            if w == P::Fr::zero() {
                // At least one of the S-Boxes is zero
                // Calculate inverses individually
                for d in state.iter_mut() {
                    // The S-BOX is an inversion function
                    if *d != P::Fr::zero() {
                        *d = (*d).inverse().unwrap();
                    }
                }
            } else {
                let mut w_bar = w.inverse().unwrap();

                let z_2 = w_bar * &w2;
                w_bar = w_bar * &state[2];
                state[2] = z_2;
                let z_1 = w_bar * &state[0];
                state[0] = w_bar * &state[1];
                state[1] = z_1;
            }

            // Perform the matrix mix
            matrix_mix_short::<F,P>(state);

        }

        // Partial rounds
        for _i in 0..P::R_P {

            // Add the round constants to the state vector
            for d in state.iter_mut() {
                let rc = P::ROUND_CST[round_cst_idx];
                *d += &rc;
                round_cst_idx += 1;
            }

            // Apply S-BOX only to the first element of the state vector
            if state[0]!=P::Fr::zero() {
                state[0] = state[0].inverse().unwrap();
            }

            // Apply the matrix mix
            matrix_mix_short::<F,P>(state);
        }

        // Second full rounds
        // Process only to R_F - 1 iterations. The last iteration does not contain a matrix mix
        for _i in 0..(P::R_F-1) {

            // Add the round constants
            for d in state.iter_mut() {
                let rc = P::ROUND_CST[round_cst_idx];
                *d += &rc;
                round_cst_idx += 1;
            }

            // Apply the S-BOX to each of the elements of the state vector
            // Apply Montgomery's simulatenous inversion
            let w2 = state[0] * &state[1];
            let w = state[2] * &w2;
            if w == P::Fr::zero() {
                // At least one of the S-Boxes is zero
                for d in state.iter_mut() {
                    // The S-BOX is an inversion function
                    if *d != P::Fr::zero() {
                        *d = (*d).inverse().unwrap();
                    }
                }
            } else {
                let mut w_bar = w.inverse().unwrap();

                let z_2 = w_bar * &w2;
                w_bar = w_bar * &state[2];
                state[2] = z_2;
                let z_1 = w_bar * &state[0];
                state[0] = w_bar * &state[1];
                state[1] = z_1;
            }

            // Apply matrix mix
            matrix_mix_short::<F,P>(state);
        }

        // Last full round does not perform the matrix_mix
        // Add the round constants
        for d in state.iter_mut() {
            let rc = P::ROUND_CST[round_cst_idx];
            *d += &rc;
            round_cst_idx += 1;
        }

        // Apply the S-BOX to each of the elements of the state vector
        // Apply Montgomery's simultaneous inversion
        let w2 = state[0] * &state[1];
        let w = state[2] * &w2;
        if w == P::Fr::zero() {
            for d in state.iter_mut() {
                // The S-BOX is an inversion function
                if *d != P::Fr::zero() {
                    *d = (*d).inverse().unwrap();
                }
            }
        } else {
            let mut w_bar = w.inverse().unwrap();

            let z_2 = w_bar * &w2;
            w_bar = w_bar * &state[2];
            state[2] = z_2;
            let z_1 = w_bar * &state[0];
            state[0] = w_bar * &state[1];
            state[1] = z_1;
        }
    }
}

<<<<<<< HEAD
impl<F, P> FieldBasedHash for PoseidonHash<F, P>
    where
        F: PrimeField + MulShort,
        P: PoseidonParameters<Fr = F>,
{
=======

impl<F: PrimeField + MulShortAssign<F>, P: PoseidonParameters<Fr = F>> FieldBasedHash for PoseidonHash<F, P> {
>>>>>>> a113f85b
    type Data = F;
    type Parameters = P;

    fn init(personalization: Option<&[Self::Data]>) -> Self {
        let mut state = Vec::with_capacity(P::T);
        for i in 0..P::T {
            state.push(P::AFTER_ZERO_PERM[i]);
        }
        let mut instance = Self {
            state,
            pending: Vec::with_capacity(P::R),
            _parameters: PhantomData,
        };

        // If personalization Vec is not multiple of the rate, we pad it with zero field elements.
        // This will allow eventually to precompute the constants of the initial state. This
        // is exactly as doing H(personalization, padding, ...). NOTE: this way of personalizing
        // the hash is not mentioned in https://eprint.iacr.org/2019/458.pdf
        if personalization.is_some(){
            let personalization = personalization.unwrap();

            for &p in personalization.into_iter(){
                instance.update(p);
            }

            let padding = if personalization.len() % P::R != 0 {
                P::R - ( personalization.len() % P::R )
            } else {
                0
            };

            for _ in 0..padding {
                instance.update(F::zero());
            }
            assert_eq!(instance.pending.len(), 0);
        }
        instance
    }
<<<<<<< HEAD
=======
}

impl<F: PrimeField + MulShortAssign<F>, P: PoseidonParameters<Fr = F>> BatchFieldBasedHash for PoseidonBatchHash<F, P> {
    type Data = F;
    type Parameters = P;

    fn batch_evaluate_2_1(input_array: &mut[F]) {

        // Input:
        // This function calculates the hashes of pairs of inputs.
        // The inputs are arranged in an array and arranged as pairs
        // Example:
        // (d_00, d01, d_10, d_11, d_20, d_21, ...
        // Output:
        // The output will be placed in the same array taking half of the positions
        // as the rate of the hash function is 2 field elements
>>>>>>> a113f85b

    // Note: `Field` implements the `Copy` trait, therefore invoking this function won't
    // cause a moving of ownership for `input`, but just a copy. Another copy is
    // performed below in `self.pending.push(input);`
    // We can reduce this to one copy by passing a reference to `input`, but from an
    // interface point of view this is not logically correct: someone calling this
    // functions will likely not use the `input` anymore in most of the cases
    // (in the other cases he can just clone it).
    fn update(&mut self, input: Self::Data) -> &mut Self {
        self.pending.push(input);
        if self.pending.len() == P::R {
            self.apply_permutation();
            self.pending.clear();
        }
        self
    }

    fn finalize(&self) -> Self::Data {
        if !self.pending.is_empty() {
            self._finalize()
        } else {
            self.state[0]
        }
    }

    fn reset(&mut self, personalization: Option<&[Self::Data]>) -> &mut Self {
        let new_instance = Self::init(personalization);
        *self = new_instance;
        self
    }
}

#[cfg(test)]
mod test {
    use algebra::{
        fields::{
            mnt4753::Fr as MNT4753Fr,
            mnt6753::Fr as MNT6753Fr,
        },
        UniformRand
    };
    use super::*;
    use std::str::FromStr;
<<<<<<< HEAD
    use crate::FieldBasedHash;
    use algebra::biginteger::BigInteger768;
=======
    use crate::{
        parameters::{
            mnt4753::{MNT4PoseidonHash, MNT4753PoseidonParameters},
            mnt6753::{MNT6PoseidonHash, MNT6753PoseidonParameters},
        },
        FieldBasedHash, BatchFieldBasedHash, PoseidonBatchHash
    };
    use super::rand::SeedableRng;
    use std::time::Instant;
>>>>>>> a113f85b

    #[test]
    fn test_poseidon_hash_mnt4() {

        // Regression test
        let expected_output = MNT4753Fr::new(BigInteger768([120759599714708995, 15132412086599307425, 1270378153255747692, 3280164418217209635, 5680179791594071572, 2475152338055275001, 9455820118751334058, 6363436228419696186, 3538976751580678769, 14987158621073838958, 10703097083485496843, 48481977539350]));
        let mut poseidon_digest = MNT4PoseidonHash::init(None);
        let input = [MNT4753Fr::from_str("1").unwrap(), MNT4753Fr::from_str("2").unwrap()];

        let output = poseidon_digest
            .update(input[0])
            .update(input[1])
            .finalize();
        assert_eq!(output, expected_output, "Outputs do not match for MNT4753.");

        // Test finalize() holding the state and allowing updates in between different calls to it
        poseidon_digest
            .reset(None)
            .update(input[0].clone());
        poseidon_digest.finalize();
        poseidon_digest.update(input[1].clone());
        assert_eq!(output, poseidon_digest.finalize());

        //Test finalize() being idempotent
        assert_eq!(output, poseidon_digest.finalize());
    }

    #[test]
    fn test_poseidon_hash_mnt4_single_element() {
        let expected_output = MNT4753Fr::new(BigInteger768([10133114337753187244, 13011129467758174047, 14520750556687040981, 911508844858788085, 1859877757310385382, 9602832310351473622, 8300303689130833769, 981323167857397563, 5760566649679562093, 8644351468476031499, 10679665778836668809, 404482168782668]));
        let mut poseidon_digest = MNT4PoseidonHash::init(None);
        poseidon_digest.update(MNT4753Fr::from_str("1").unwrap());
        let output = poseidon_digest.finalize();
        assert_eq!(output, expected_output, "Outputs do not match for MNT4753.");
    }

    #[test]
    fn test_poseidon_hash_mnt4_three_element() {
        let expected_output = MNT4753Fr::new(BigInteger768([5991160601160569512, 9804741598782512164, 8257389273544061943, 15170134696519047397, 9908596892162673198, 7815454566429677811, 9000639780203615183, 8443915450757188195, 1987926952117715938, 17724141978374492147, 13890449093436164383, 191068391234529]));
        let mut poseidon_digest = MNT4PoseidonHash::init(None);

        for i in 1..=3{
            poseidon_digest.update(MNT4753Fr::from(i as u64));
        }

        let output = poseidon_digest.finalize();
        assert_eq!(output, expected_output, "Outputs do not match for MNT4753.");
    }

    #[test]
    fn test_poseidon_hash_mnt6() {
        let expected_output = MNT6753Fr::new(BigInteger768([8195238283171732026, 13694263410588344527, 1885103367289967816, 17142467091011072910, 13844754763865913168, 14332001103319040991, 8911700442280604823, 6452872831806760781, 17467681867740706391, 5384727593134901588, 2343350281633109128, 244405261698305]));
        let mut poseidon_digest = MNT6PoseidonHash::init(None);
        let input = [MNT6753Fr::from_str("1").unwrap(), MNT6753Fr::from_str("2").unwrap()];

        let output = poseidon_digest
            .update(input[0])
            .update(input[1])
            .finalize();
        assert_eq!(output, expected_output, "Outputs do not match for MNT6753.");

        // Test finalize() holding the state and allowing updates in between different calls to it
        poseidon_digest
            .reset(None)
            .update(input[0].clone());
        poseidon_digest.finalize();
        poseidon_digest.update(input[1].clone());
        assert_eq!(output, poseidon_digest.finalize());

        //Test finalize() being idempotent
        assert_eq!(output, poseidon_digest.finalize());
    }

    #[test]
    fn test_poseidon_hash_mnt6_single_element() {
        let expected_output = MNT6753Fr::new(BigInteger768([9820480440897423048, 13953114361017832007, 6124683910518350026, 12198883805142820977, 16542063359667049427, 16554395404701520536, 6092728884107650560, 1511127385771028618, 14755502041894115317, 9806346309586473535, 5880260960930089738, 191119811429922]));
        let mut poseidon_digest = MNT6PoseidonHash::init(None);
        let input = MNT6753Fr::from_str("1").unwrap();
        poseidon_digest.update(input);
        let output = poseidon_digest.finalize();
        assert_eq!(output, expected_output, "Outputs do not match for MNT6753.");
    }

    #[test]
    fn test_poseidon_hash_mnt6_three_element() {
        let expected_output = MNT6753Fr::new(BigInteger768([13800884891843937189, 3814452749758584714, 14612220153016028606, 15886322817426727111, 12444362646204085653, 5214641378156871899, 4248022398370599899, 5982332416470364372, 3842784910369906888, 11445718704595887413, 5723531295320926061, 101830932453997]));
        let mut poseidon_digest = MNT6PoseidonHash::init(None);

        for i in 1..=3{
            let input = MNT6753Fr::from(i as u64);
            poseidon_digest.update(input);
        }

        let output = poseidon_digest.finalize();
        assert_eq!(output, expected_output, "Outputs do not match for MNT6753.");
    }
}<|MERGE_RESOLUTION|>--- conflicted
+++ resolved
@@ -1,26 +1,19 @@
 extern crate rand;
 extern crate rayon;
 
-use algebra::{PrimeField, MulShortAssign};
+use algebra::{PrimeField, MulShort};
 
 use std::marker::PhantomData;
 
 use crate::crh::{
-    FieldBasedHash, BatchFieldBasedHash,
+    FieldBasedHash,
     FieldBasedHashParameters,
 };
 
-<<<<<<< HEAD
-use crate::crh::FieldBasedHash;
-
-pub mod parameters;
 pub mod batched_crh;
-=======
-use crate::Error;
 
 pub mod parameters;
 pub use self::parameters::*;
->>>>>>> a113f85b
 
 #[derive(Debug)]
 pub struct PoseidonHash<F: PrimeField, P: PoseidonParameters<Fr = F>>{
@@ -49,7 +42,7 @@
 // that is the Montgomery representation of the operand x * t mod M, and t is the 64-bit constant
 #[allow(dead_code)]
 #[inline]
-pub fn scalar_mul<F: PrimeField + MulShort, P: PoseidonParameters<Fr=F>> (res: &mut F, state: &mut[F], mut start_idx_cst: usize) {
+pub fn scalar_mul<F: PrimeField + MulShort<F, Output = F>, P: PoseidonParameters<Fr=F>> (res: &mut F, state: &mut[F], mut start_idx_cst: usize) {
 
     state.iter().for_each(|x| {
         let elem = x.mul(&P::MDS_CST[start_idx_cst]);
@@ -58,210 +51,10 @@
     });
 }
 
-<<<<<<< HEAD
 // Function that does the mix matrix
 #[allow(dead_code)]
 #[inline]
-pub fn matrix_mix<F: PrimeField + MulShort, P: PoseidonParameters<Fr=F>>  (state: &mut Vec<F>) {
-=======
-impl<F: PrimeField + MulShortAssign<F>, P: PoseidonParameters<Fr=F>> PoseidonBatchHash<F, P> {
-
-    // Function that does the mix matrix
-    // It uses Montgomery multiplication
-    // Constants are defined such that the result is x * t * 2^768,
-    // that is the Montgomery representation of the operand x * t, and t is the 64-bit constant
-    #[allow(dead_code)]
-    fn matrix_mix (state: &mut Vec<F>) {
-
-        // the new state where the result will be stored initialized to zero elements
-        let mut new_state = vec![F::zero(); P::T];
-
-        let m_11 = P::MDS_CST[0];
-        let m_12 = P::MDS_CST[1];
-        let m_13 = P::MDS_CST[2];
-
-        // scalar multiplication for position 0 of the state vector
-        let elem_0 = state[0].mul(&m_11);
-        let elem_1 = state[1].mul(&m_12);
-        let elem_2 = state[2].mul(&m_13);
-
-        new_state[0] = elem_0;
-        new_state[0] += &elem_1;
-        new_state[0] += &elem_2;
-
-        // scalar multiplication for position 1 of the state vector
-        let m_21 = P::MDS_CST[3];
-        let m_22 = P::MDS_CST[4];
-        let m_23 = P::MDS_CST[5];
-
-        let elem_3 = state[0].mul(&m_21);
-        let elem_4 = state[1].mul(&m_22);
-        let elem_5 = state[2].mul(&m_23);
-
-        new_state[1] = elem_3;
-        new_state[1] += &elem_4;
-        new_state[1] += &elem_5;
-
-        // scalar multiplication for the position 2 of the state vector
-        let m_31 = P::MDS_CST[6];
-        let m_32 = P::MDS_CST[7];
-        let m_33 = P::MDS_CST[8];
-
-        let elem_6 = state[0].mul(&m_31);
-        let elem_7 = state[1].mul(&m_32);
-        let elem_8 = state[2].mul(&m_33);
-
-        new_state[2] = elem_6;
-        new_state[2] += &elem_7;
-        new_state[2] += &elem_8;
-
-        // copy the result to the state vector
-        state[0] = new_state[0];
-        state[1] = new_state[1];
-        state[2] = new_state[2];
-
-    }
-
-    // Function that does the mix matrix with fast algorithm
-    // It uses a partial Montgomery multiplication defined as PM(x, t) = x * t * 2^-64 mod M
-    // t is a 64-bit matrix constant. In the algorithm, the constants are represented in
-    // partial Montgomery representation, i.e. t * 2^64 mod M
-    fn matrix_mix_short (state: &mut Vec<F>) {
-
-        //use algebra::MulShort;
-
-        // the new state where the result will be stored initialized to zero elements
-        let mut new_state = vec![F::zero(); P::T];
-
-        let mut m_11 = P::MDS_CST_SHORT[0];
-        let mut m_12 = P::MDS_CST_SHORT[1];
-        let mut m_13 = P::MDS_CST_SHORT[2];
-
-        m_11.mul_short_assign(state[0]);
-        m_12.mul_short_assign(state[1]);
-        m_13.mul_short_assign(state[2]);
-
-        new_state[0] = m_11;
-        new_state[0] += &m_12;
-        new_state[0] += &m_13;
-
-        // scalar multiplication for position 1 of the state vector
-        let mut m_21 = P::MDS_CST_SHORT[3];
-        let mut m_22 = P::MDS_CST_SHORT[4];
-        let mut m_23 = P::MDS_CST_SHORT[5];
-
-        m_21.mul_short_assign(state[0]);
-        m_22.mul_short_assign(state[1]);
-        m_23.mul_short_assign(state[2]);
-
-        new_state[1] = m_21;
-        new_state[1] += &m_22;
-        new_state[1] += &m_23;
-
-        // scalar multiplication for the position 2 of the state vector
-        let mut m_31 = P::MDS_CST_SHORT[6];
-        let mut m_32 = P::MDS_CST_SHORT[7];
-        let mut m_33 = P::MDS_CST_SHORT[8];
-
-        m_31.mul_short_assign(state[0]);
-        m_32.mul_short_assign(state[1]);
-        m_33.mul_short_assign(state[2]);
-
-        new_state[2] = m_31;
-        new_state[2] += &m_32;
-        new_state[2] += &m_33;
-
-        // copy the result to the state vector
-        state[0] = new_state[0];
-        state[1] = new_state[1];
-        state[2] = new_state[2];
-    }
-
-    fn poseidon_full_round(vec_state: &mut Vec<Vec<P::Fr>>, round_cst_idx: &mut usize) {
-
-        // For each of the element position of the state vector
-        for j in 0..P::T {
-
-            // get the constant associated to element position of the state vector
-            let rc = P::ROUND_CST[*round_cst_idx];
-
-            // go over each of the state vectors and add the constant
-            for k in 0..vec_state.len() {
-                vec_state[k][j] += &rc;
-            }
-            *round_cst_idx += 1;
-        }
-
-        // Apply the S-BOX to each of the elements of the state vector
-        // Use Montgomery simultaneous inversion
-        let mut w: Vec<P::Fr> = Vec::new();
-        let mut accum_prod = P::Fr::one();
-
-        w.push(accum_prod);
-        // Calculate the intermediate partial products
-        for i in 0..vec_state.len() {
-            for j in 0..P::T {
-                accum_prod = accum_prod * &vec_state[i][j];
-                w.push(accum_prod);
-            }
-        }
-
-        // if the accum_prod is zero, it means that one of the S-Boxes is zero
-        // in that case compute the inverses individually
-        if accum_prod == P::Fr::zero() {
-            for i in 0..vec_state.len() {
-                for j in 0..P::T {
-                    if vec_state[i][j] != P::Fr::zero() {
-                        vec_state[i][j] = vec_state[i][j].inverse().unwrap();
-                    }
-                }
-            }
-        } else {
-
-            // Calculate the inversion of the products
-            // The inverse always exists in this case
-            let mut w_bar = accum_prod.inverse().unwrap();
-
-            // Extract the individual inversions
-            let mut idx: i64 = w.len() as i64 - 2;
-            for i in (0..vec_state.len()).rev() {
-                for j in (0..P::T).rev() {
-                    let vec_1 = vec_state[i][j].clone();
-                    vec_state[i][j] = w_bar * &w[idx as usize];
-                    w_bar = w_bar * &vec_1;
-                    idx -= 1;
-                }
-            }
-
-        }
-    }
-
-    fn poseidon_partial_round(vec_state: &mut Vec<Vec<P::Fr>>, round_cst_idx: &mut usize) {
-
-        // For each of the state vector element position
-        for j in 0..P::T {
-
-            // get the constant associated to state vector element position
-            let rc = P::ROUND_CST[*round_cst_idx];
-
-            // go over each state vector
-            for k in 0..vec_state.len() {
-                vec_state[k][j] += &rc;
-            }
-            *round_cst_idx += 1;
-        }
-
-        // Apply the S-BOX to the first elements of each of the state vector
-        let mut w: Vec<P::Fr> = Vec::new();
-        let mut accum_prod = P::Fr::one();
-
-        w.push(accum_prod);
-        // Calculate the intermediate partial products
-        for i in 0..vec_state.len() {
-            accum_prod = accum_prod * &vec_state[i][0];
-            w.push(accum_prod);
-        }
->>>>>>> a113f85b
+pub fn matrix_mix<F: PrimeField + MulShort<F, Output = F>, P: PoseidonParameters<Fr=F>>  (state: &mut Vec<F>) {
 
     // the new state where the result will be stored initialized to zero elements
     let mut new_state = vec![F::zero(); P::T];
@@ -279,9 +72,9 @@
 // t is a 64-bit matrix constant. In the algorithm, the constants are represented in
 // partial Montgomery representation, i.e. t * 2^64 mod M
 #[inline]
-pub fn scalar_mul_fast<F: PrimeField + MulShort, P: PoseidonParameters<Fr=F>> (res: &mut F, state: &mut[F], mut start_idx_cst: usize) {
-    state.iter().for_each(|x| {
-        let elem = P::MDS_CST_SHORT[start_idx_cst].mul_short(&x);
+pub fn scalar_mul_fast<F: PrimeField + MulShort<F, Output = F>, P: PoseidonParameters<Fr=F>> (res: &mut F, state: &mut[F], mut start_idx_cst: usize) {
+    state.iter().for_each(|&x| {
+        let elem = P::MDS_CST_SHORT[start_idx_cst].mul_short(x);
         start_idx_cst += 1;
         *res += &elem;
     });
@@ -289,7 +82,7 @@
 
 // Function that does the mix matrix with fast algorithm
 #[inline]
-pub fn matrix_mix_short<F: PrimeField + MulShort, P: PoseidonParameters<Fr=F>> (state: &mut Vec<F>) {
+pub fn matrix_mix_short<F: PrimeField + MulShort<F, Output = F>, P: PoseidonParameters<Fr=F>> (state: &mut Vec<F>) {
 
     // the new state where the result will be stored initialized to zero elements
     let mut new_state = vec![F::zero(); P::T];
@@ -302,12 +95,7 @@
     *state = new_state;
 }
 
-<<<<<<< HEAD
-impl<F: PrimeField + MulShort, P: PoseidonParameters<Fr=F>> PoseidonHash<F, P> {
-=======
-
-impl<F: PrimeField + MulShortAssign<F>, P: PoseidonParameters<Fr=F>> PoseidonHash<F, P> {
->>>>>>> a113f85b
+impl<F: PrimeField + MulShort<F, Output = F>, P: PoseidonParameters<Fr=F>> PoseidonHash<F, P> {
 
     #[inline]
     fn apply_permutation(&mut self) {
@@ -318,7 +106,6 @@
         Self::poseidon_perm(&mut self.state);
     }
 
-<<<<<<< HEAD
     #[inline]
     fn _finalize(&self) -> F {
         let mut state = self.state.clone();
@@ -331,64 +118,6 @@
     }
 
     pub(crate) fn poseidon_perm (state: &mut Vec<F>) {
-=======
-    // Function that does the mix matrix with fast algorithm
-    // It uses a partial Montgomery multiplication defined as PM(x, t) = x * t * 2^-64 mod M
-    // t is a 64-bit matrix constant. In the algorithm, the constants are represented in
-    // partial Montgomery representation, i.e. t * 2^64 mod M
-    fn matrix_mix_short (state: & mut Vec<F>) {
-
-        // the new state where the result will be stored initialized to zero elements
-        let mut new_state = vec![F::zero(); P::T];
-
-        let mut m_11 = P::MDS_CST_SHORT[0];
-        let mut m_12 = P::MDS_CST_SHORT[1];
-        let mut m_13 = P::MDS_CST_SHORT[2];
-
-        m_11.mul_short_assign(state[0]);
-        m_12.mul_short_assign(state[1]);
-        m_13.mul_short_assign(state[2]);
-
-        new_state[0] = m_11;
-        new_state[0] += &m_12;
-        new_state[0] += &m_13;
-
-        // scalar multiplication for position 1 of the state vector
-        let mut m_21 = P::MDS_CST_SHORT[3];
-        let mut m_22 = P::MDS_CST_SHORT[4];
-        let mut m_23 = P::MDS_CST_SHORT[5];
-
-        m_21.mul_short_assign(state[0]);
-        m_22.mul_short_assign(state[1]);
-        m_23.mul_short_assign(state[2]);
-
-        new_state[1] = m_21;
-        new_state[1] += &m_22;
-        new_state[1] += &m_23;
-
-        // scalar multiplication for the position 2 of the state vector
-        let mut m_31 = P::MDS_CST_SHORT[6];
-        let mut m_32 = P::MDS_CST_SHORT[7];
-        let mut m_33 = P::MDS_CST_SHORT[8];
-
-        m_31.mul_short_assign(state[0]);
-        m_32.mul_short_assign(state[1]);
-        m_33.mul_short_assign(state[2]);
-
-        new_state[2] = m_31;
-        new_state[2] += &m_32;
-        new_state[2] += &m_33;
-
-        // copy the result to the state vector
-        state[0] = new_state[0];
-        state[1] = new_state[1];
-        state[2] = new_state[2];
-    }
-
-    fn poseidon_perm (state: & mut Vec<F>) {
-
-        let use_fast = true;
->>>>>>> a113f85b
 
         // index that goes over the round constants
         let mut round_cst_idx = 0;
@@ -428,7 +157,7 @@
             }
 
             // Perform the matrix mix
-            matrix_mix_short::<F,P>(state);
+            matrix_mix_short::<F, P>(state);
 
         }
 
@@ -521,16 +250,11 @@
     }
 }
 
-<<<<<<< HEAD
 impl<F, P> FieldBasedHash for PoseidonHash<F, P>
     where
-        F: PrimeField + MulShort,
+        F: PrimeField + MulShort<F, Output = F>,
         P: PoseidonParameters<Fr = F>,
 {
-=======
-
-impl<F: PrimeField + MulShortAssign<F>, P: PoseidonParameters<Fr = F>> FieldBasedHash for PoseidonHash<F, P> {
->>>>>>> a113f85b
     type Data = F;
     type Parameters = P;
 
@@ -569,25 +293,6 @@
         }
         instance
     }
-<<<<<<< HEAD
-=======
-}
-
-impl<F: PrimeField + MulShortAssign<F>, P: PoseidonParameters<Fr = F>> BatchFieldBasedHash for PoseidonBatchHash<F, P> {
-    type Data = F;
-    type Parameters = P;
-
-    fn batch_evaluate_2_1(input_array: &mut[F]) {
-
-        // Input:
-        // This function calculates the hashes of pairs of inputs.
-        // The inputs are arranged in an array and arranged as pairs
-        // Example:
-        // (d_00, d01, d_10, d_11, d_20, d_21, ...
-        // Output:
-        // The output will be placed in the same array taking half of the positions
-        // as the rate of the hash function is 2 field elements
->>>>>>> a113f85b
 
     // Note: `Field` implements the `Copy` trait, therefore invoking this function won't
     // cause a moving of ownership for `input`, but just a copy. Another copy is
@@ -627,24 +332,16 @@
             mnt4753::Fr as MNT4753Fr,
             mnt6753::Fr as MNT6753Fr,
         },
-        UniformRand
     };
-    use super::*;
     use std::str::FromStr;
-<<<<<<< HEAD
-    use crate::FieldBasedHash;
     use algebra::biginteger::BigInteger768;
-=======
-    use crate::{
-        parameters::{
-            mnt4753::{MNT4PoseidonHash, MNT4753PoseidonParameters},
-            mnt6753::{MNT6PoseidonHash, MNT6753PoseidonParameters},
+    use crate::crh::{
+        poseidon::parameters::{
+            mnt4753::MNT4PoseidonHash,
+            mnt6753::MNT6PoseidonHash,
         },
-        FieldBasedHash, BatchFieldBasedHash, PoseidonBatchHash
+        FieldBasedHash,
     };
-    use super::rand::SeedableRng;
-    use std::time::Instant;
->>>>>>> a113f85b
 
     #[test]
     fn test_poseidon_hash_mnt4() {

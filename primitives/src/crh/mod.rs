--- conflicted
+++ resolved
@@ -162,14 +162,8 @@
     };
 
     use rand_xorshift::XorShiftRng;
-<<<<<<< HEAD
-    use rand::{SeedableRng, thread_rng};
-    use crate::{FieldBasedHash, AlgebraicSponge};
-    use std::collections::HashSet;
-=======
     use rand::SeedableRng;
     use crate::{FieldBasedHash, FieldBasedHashParameters};
->>>>>>> 3939cfd1
 
     struct DummyMNT4BatchPoseidonHash;
 
@@ -178,98 +172,6 @@
         type BaseHash = MNT4PoseidonHash;
     }
 
-<<<<<<< HEAD
-    pub(crate) fn field_based_hash_test<H: FieldBasedHash>(
-        personalization: Option<&[H::Data]>,
-        inputs: Vec<H::Data>,
-        expected_output: H::Data
-    )
-    {
-        // Test H(inputs) == expected_output
-        let mut digest = H::init(personalization);
-        inputs.iter().for_each(|fe| { digest.update(fe.clone()); });
-        let output = digest.finalize();
-        assert_eq!(output, expected_output, "Outputs do not match");
-
-        let inputs_len = inputs.len();
-        if inputs_len > 1 {
-            let final_elem = inputs[inputs_len - 1].clone();
-            // Test finalize() holding the state and allowing updates in between different calls to it
-            digest.reset(None);
-            inputs.into_iter().take(inputs_len - 1).for_each(|fe| { digest.update(fe); });
-
-            digest.finalize();
-            digest.update(final_elem);
-            assert_eq!(output, digest.finalize());
-
-            //Test finalize() being idempotent
-            assert_eq!(output, digest.finalize());
-        }
-    }
-
-    pub(crate) fn algebraic_sponge_test<H: AlgebraicSponge<F>, F: PrimeField>(
-        to_absorb: Vec<F>,
-        expected_squeeze: F
-    )
-    {
-        let mut sponge = H::init();
-
-        // Absorb all field elements
-        sponge.absorb(to_absorb);
-
-        // Squeeze and check the output
-        assert_eq!(expected_squeeze, sponge.squeeze(1)[0]);
-
-        // Check that calling squeeze() multiple times without absorbing
-        // changes the output
-        let mut prev = expected_squeeze;
-        for _ in 0..100 {
-            let curr = sponge.squeeze(1)[0];
-            assert!(prev != curr);
-            prev = curr;
-        }
-
-        let rng = &mut thread_rng();
-
-        // Check squeeze() outputs the correct number of field elements
-        // all different from each others
-        let mut set = HashSet::new();
-        for i in 0..=10 {
-            sponge.absorb(vec![F::rand(rng); i]);
-            let outs = sponge.squeeze(i);
-            assert_eq!(i, outs.len());
-
-            // HashSet::insert(val) returns false if val was already present, so to check
-            // that all the elements output by the sponge are different, we assert insert()
-            // returning always true
-            outs.into_iter().for_each(|f| assert!(set.insert(f)));
-        }
-
-        //Test edge cases. Assumption: R = 2
-        sponge.reset();
-
-        // Absorb nothing. Check that the internal state is not changed.
-        let prev_state = sponge.get_state().to_vec();
-        sponge.absorb(vec![]);
-        assert_eq!(prev_state, sponge.get_state());
-
-        // Squeeze nothing. Check that the internal state is not changed.
-        let prev_state = sponge.get_state().to_vec();
-        sponge.squeeze(0);
-        assert_eq!(prev_state, sponge.get_state());
-
-        // Absorb up to rate elements and trigger a permutation. Assert that calling squeeze()
-        // afterwards won't trigger another permutation.
-        sponge.absorb(vec![F::rand(rng); 2]);
-        let prev_state = sponge.get_state().to_vec();
-        sponge.squeeze(1);
-        let curr_state = sponge.get_state().to_vec();
-        assert_eq!(prev_state, curr_state);
-
-        // The next squeeze() should instead change the state
-        sponge.squeeze(1);
-        assert!(curr_state != sponge.get_state());
-=======
     pub(crate) fn constant_length_field_based_hash_test<H: FieldBasedHash>(
         digest: &mut H,
         inputs: Vec<H::Data>,
@@ -329,7 +231,6 @@
             padded_inputs.into_iter().for_each(|fe| { digest.update(fe); });
             assert_ne!(output, digest.finalize().unwrap(), "Incorrect padding: collision detected");
         }
->>>>>>> 3939cfd1
     }
 
     #[ignore]

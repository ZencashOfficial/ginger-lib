--- conflicted
+++ resolved
@@ -31,14 +31,14 @@
 rayon = "1"
 hex = "0.4.0"
 
-rocksdb = { version = "0.14.0", optional = true }
+#rocksdb = { version = "0.14.0", optional = true }
 
 [features]
 llvm_asm = ["algebra/llvm_asm"]
 
 commitment = ["digest", "blake2"]
 merkle_tree = []
-smt = ["merkle_tree", "rocksdb"]
+#smt = ["merkle_tree", "rocksdb"]
 prf = ["digest", "blake2"]
 signature = ["digest", "blake2"]
 vrf = []
@@ -48,14 +48,11 @@
 mnt6_753 = ["algebra/mnt6_753"]
 
 [dev-dependencies]
-<<<<<<< HEAD
-criterion = "0.3.2"
-=======
+
 algebra = { path = "../algebra", features = ["edwards_sw6", "jubjub", "sw6", "bls12_377"] }
 primitives = { path = "../primitives", features = ["mnt4_753", "mnt6_753"] }
 
-criterion = "0.2"
->>>>>>> a113f85b
+criterion = "0.3.2"
 rand_xorshift = { version = "0.2" }
 
 ################################# Benchmarks ##################################
@@ -88,8 +85,7 @@
 name = "ecvrf"
 path = "benches/crypto_primitives/ecvrf.rs"
 harness = false
-<<<<<<< HEAD
-required-features = ["vrf"]
+required-features = ["vrf", "mnt4_753", "mnt6_753"]
 
 [[bench]]
 name = "poseidon_crh"
@@ -100,7 +96,4 @@
 name = "poseidon_mht"
 path = "benches/crypto_primitives/poseidon_mht.rs"
 harness = false
-required-features = ["merkle_tree"]
-=======
-required-features = ["vrf", "mnt4_753", "mnt6_753"]
->>>>>>> a113f85b
+required-features = ["merkle_tree", "mnt4_753", "mnt6_753"]
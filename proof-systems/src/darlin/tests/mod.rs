--- conflicted
+++ resolved
@@ -176,7 +176,7 @@
 
         if fake_pcds.is_some() && fake_vks.is_some() {
 
-            let idx: usize = rng.gen_range(0, pcds.len());
+            let idx: usize = rng.gen_range(0..pcds.len());
             let original_pcd = pcds[idx].clone(); // Save correct pcd
             let original_vk = vks[idx].clone(); // Save correct pcd
             pcds[idx] = fake_pcds.unwrap()[idx].clone();
@@ -282,7 +282,7 @@
 
         if fake_pcds.is_some() && fake_vks.is_some() {
 
-            let idx: usize = rng.gen_range(0, pcds.len());
+            let idx: usize = rng.gen_range(0..pcds.len());
             let original_pcd = pcds[idx].clone(); // Save correct pcd
             let original_vk = vks[idx].clone(); // Save correct pcd
             pcds[idx] = fake_pcds.unwrap()[idx].clone();
@@ -354,12 +354,8 @@
         while generated_proofs < max_proofs {
             let iteration_num_proofs: usize = generation_rng.gen_range(1..max_proofs);
             generated_proofs += iteration_num_proofs;
-<<<<<<< HEAD
-            let iteration_segment_size = 1 << (generation_rng.gen_range(2..max_pow));
-=======
-            let iteration_segment_size = 1 << (generation_rng.gen_range(5, max_pow));
+            let iteration_segment_size = 1 << (generation_rng.gen_range(5..max_pow));
             let iteration_num_constraints = iteration_segment_size;
->>>>>>> 61ace202
             let (mut iteration_pcds, mut iteration_vks) = generate_simple_marlin_test_data(
                 iteration_num_constraints - 1,
                 iteration_segment_size,
@@ -466,12 +462,8 @@
         while generated_proofs < max_proofs {
             let iteration_num_proofs: usize = generation_rng.gen_range(1..max_proofs);
             generated_proofs += iteration_num_proofs;
-<<<<<<< HEAD
-            let iteration_segment_size = 1 << (generation_rng.gen_range(2..max_pow));
-=======
-            let iteration_segment_size = 1 << (generation_rng.gen_range(5, max_pow));
+            let iteration_segment_size = 1 << (generation_rng.gen_range(5..max_pow));
             let iteration_num_constraints = iteration_segment_size;
->>>>>>> 61ace202
             let (mut iteration_pcds, mut iteration_vks) = generate_final_darlin_test_data(
                 iteration_num_constraints - 1,
                 iteration_segment_size,
@@ -580,12 +572,8 @@
         while generated_proofs < max_proofs {
             let iteration_num_proofs: usize = generation_rng.gen_range(1..max_proofs);
             generated_proofs += iteration_num_proofs;
-<<<<<<< HEAD
-            let iteration_segment_size = 1 << (generation_rng.gen_range(2..max_pow));
-=======
-            let iteration_segment_size = 1 << (generation_rng.gen_range(5, max_pow));
+            let iteration_segment_size = 1 << (generation_rng.gen_range(5..max_pow));
             let iteration_num_constraints = iteration_segment_size;
->>>>>>> 61ace202
 
             // Randomly choose if to generate a SimpleMarlinProof or a FinalDarlinProof
             let simple: bool = generation_rng.gen();
@@ -726,7 +714,7 @@
         println!("-- {} - MarlinProof", proof.proof.serialized_size());
         println!("---- {} - commitments ({})",
                  proof.proof.commitments.serialized_size() -
-                     (proof.proof.commitments.iter().flatten().collect::<Vec<_>>().len() * 4),
+                    (proof.proof.commitments.iter().flatten().collect::<Vec<_>>().len() * 4),
                  proof.proof.commitments.iter().flatten().collect::<Vec<_>>().len()
         );
         println!("---- {} - evaluations ({})",

--- conflicted
+++ resolved
@@ -1,4 +1,4 @@
-use algebra::Field;
+use algebra::{Field, FromBytesChecked};
 use r1cs_core::{ConstraintSynthesizer, ConstraintSystem, SynthesisError};
 struct MySillyCircuit<F: Field> {
     a: Option<F>,
@@ -34,10 +34,7 @@
     }
 }
 
-<<<<<<< HEAD
-=======
 #[cfg(test)]
->>>>>>> 6c5c674f
 mod test {
     use super::*;
     use crate::groth16::{
@@ -45,22 +42,11 @@
         create_random_proof, generate_random_parameters, prepare_verifying_key, verify_proof,
     };
 
-<<<<<<< HEAD
-    use algebra::{
-        curves::{bls12_377::Bls12_377, sw6::SW6, mnt4753::MNT4, mnt6753::MNT6},
-        UniformRand, ToBytes, FromBytes, FromBytesChecked, to_bytes, PairingEngine
-    };
-    use rand::thread_rng;
-    use std::ops::MulAssign;
-
-    fn test_prove_and_verify<E: PairingEngine>() {
-=======
     use algebra::{UniformRand, ToBytes, FromBytes, to_bytes, PairingEngine};
     use rand::thread_rng;
     use std::ops::MulAssign;
 
     fn prove_and_verify<E: PairingEngine>() {
->>>>>>> 6c5c674f
         let rng = &mut thread_rng();
 
         let params =
@@ -70,13 +56,8 @@
         let pvk = prepare_verifying_key::<E>(&params.vk);
 
         for _ in 0..100 {
-<<<<<<< HEAD
-            let a = <E as PairingEngine>::Fr::rand(rng);
-            let b = <E as PairingEngine>::Fr::rand(rng);
-=======
             let a = E::Fr::rand(rng);
             let b = E::Fr::rand(rng);
->>>>>>> 6c5c674f
             let mut c = a;
             c.mul_assign(&b);
 
@@ -95,12 +76,7 @@
         }
     }
 
-<<<<<<< HEAD
-    fn test_serialize_deserialize<E: PairingEngine>() {
-=======
     fn serialize_deserialize<E: PairingEngine>() {
-
->>>>>>> 6c5c674f
         let rng = &mut thread_rng();
 
         let params =
@@ -109,30 +85,16 @@
 
         let vk = params.vk.clone();
 
-<<<<<<< HEAD
-        let params_deserialized = Parameters::<E>::read_checked(to_bytes!(params).unwrap().as_slice()).unwrap();
-        assert_eq!(params, params_deserialized);
-        drop(params);
-
-        let vk_deserialized = VerifyingKey::<E>::read_checked(to_bytes!(vk).unwrap().as_slice()).unwrap();
-        assert_eq!(vk, vk_deserialized);
-        drop(vk);
-
-        let a = <E as PairingEngine>::Fr::rand(rng);
-        let b = <E as PairingEngine>::Fr::rand(rng);
-=======
         let params_serialized = to_bytes!(params).unwrap();
-        let params_deserialized = Parameters::<E>::read(params_serialized.as_slice()).unwrap();
+        let params_deserialized = Parameters::<E>::read_checked(params_serialized.as_slice()).unwrap();
         assert_eq!(params, params_deserialized);
 
         let vk_serialized = to_bytes!(vk).unwrap();
-        let vk_deserialized = VerifyingKey::<E>::read(vk_serialized.as_slice()).unwrap();
+        let vk_deserialized = VerifyingKey::<E>::read_checked(vk_serialized.as_slice()).unwrap();
         assert_eq!(vk, vk_deserialized);
-
 
         let a = E::Fr::rand(rng);
         let b = E::Fr::rand(rng);
->>>>>>> 6c5c674f
         let c = a * &b;
 
         let proof = create_random_proof(
@@ -145,7 +107,6 @@
         )
             .unwrap();
 
-<<<<<<< HEAD
         let proof_deserialized = Proof::<E>::read_checked(to_bytes!(proof).unwrap().as_slice()).unwrap();
         assert_eq!(proof, proof_deserialized);
         drop(proof);
@@ -155,33 +116,6 @@
         assert_eq!(pvk, pvk_deserialized);
 
         assert!(verify_proof(&pvk_deserialized, &proof_deserialized, &[c]).unwrap())
-    }
-
-    #[test]
-    fn prove_verify() {
-        test_prove_and_verify::<Bls12_377>();
-        test_prove_and_verify::<SW6>();
-        test_prove_and_verify::<MNT4>();
-        test_prove_and_verify::<MNT6>();
-    }
-
-    #[test]
-    fn serialize_deserialize() {
-        test_serialize_deserialize::<Bls12_377>();
-        test_serialize_deserialize::<SW6>();
-        test_serialize_deserialize::<MNT4>();
-        test_serialize_deserialize::<MNT6>();
-=======
-        let proof_serialized = to_bytes!(proof).unwrap();
-        let proof_deserialized = Proof::<E>::read(proof_serialized.as_slice()).unwrap();
-        assert_eq!(proof, proof_deserialized);
-
-        let pvk = prepare_verifying_key(&vk_deserialized);
-        let pvk_serialized = to_bytes!(pvk).unwrap();
-        let pvk_deserialized = PreparedVerifyingKey::<E>::read(pvk_serialized.as_slice()).unwrap();
-        assert_eq!(pvk, pvk_deserialized);
-
-        assert!(verify_proof(&pvk_deserialized, &proof_deserialized, &[c]).unwrap());
     }
 
     #[test]
@@ -212,6 +146,5 @@
     fn bn_382_groth16_test() {
         prove_and_verify::<algebra::curves::bn_382::Bn382>();
         serialize_deserialize::<algebra::curves::bn_382::Bn382>();
->>>>>>> 6c5c674f
     }
 }
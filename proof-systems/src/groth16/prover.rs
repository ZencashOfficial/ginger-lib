--- conflicted
+++ resolved
@@ -176,12 +176,6 @@
 
     // Compute A
     let a_acc_time = start_timer!(|| "Compute A");
-<<<<<<< HEAD
-=======
-    let (a_inputs_source, a_aux_source) = params.get_a_query(prover.num_inputs)?;
-    let a_inputs_acc = VariableBaseMSM::multi_scalar_mul_affine(a_inputs_source, &input_assignment);
-    let a_aux_acc = VariableBaseMSM::multi_scalar_mul_affine(a_aux_source, &aux_assignment);
->>>>>>> 7857c244
 
     let a_query = params.get_a_query_full()?;
     let r_g1 = params.delta_g1.mul(r);
@@ -193,15 +187,9 @@
     let g1_b = if r != E::Fr::zero() {
         let b_g1_acc_time = start_timer!(|| "Compute B in G1");
 
-<<<<<<< HEAD
         let s_g1 = params.delta_g1.mul(s);
         let b_query = params.get_b_g1_query_full()?;
         let g1_b = calculate_coeff(s_g1, b_query, &params.beta_g1, &assignment);
-=======
-    let (b_inputs_source, b_aux_source) = params.get_b_g1_query(prover.num_inputs)?;
-    let b_inputs_acc = VariableBaseMSM::multi_scalar_mul_affine(b_inputs_source, &input_assignment);
-    let b_aux_acc = VariableBaseMSM::multi_scalar_mul_affine(b_aux_source, &aux_assignment);
->>>>>>> 7857c244
 
         end_timer!(b_g1_acc_time);
         g1_b
@@ -213,29 +201,17 @@
     // Compute B in G2
     let b_g2_acc_time = start_timer!(|| "Compute B in G2");
 
-<<<<<<< HEAD
     let b_query = params.get_b_g2_query_full()?;
     let s_g2 = params.delta_g2.mul(s);
     let g2_b = calculate_coeff(s_g2, b_query, &params.beta_g2, &assignment);
-=======
-    let (b_inputs_source, b_aux_source) = params.get_b_g2_query(prover.num_inputs)?;
-    let b_inputs_acc = VariableBaseMSM::multi_scalar_mul_affine(b_inputs_source, &input_assignment);
-    let b_aux_acc = VariableBaseMSM::multi_scalar_mul_affine(b_aux_source, &aux_assignment);
->>>>>>> 7857c244
 
     end_timer!(b_g2_acc_time);
 
     // Compute C
     let c_acc_time = start_timer!(|| "Compute C");
 
-<<<<<<< HEAD
     let h_query = params.get_h_query_full()?;
-    let h_acc = VariableBaseMSM::multi_scalar_mul(&h_query, &h_assignment);
-=======
-    let (h_inputs_source, h_aux_source) = params.get_h_query(prover.num_inputs)?;
-    let h_inputs_acc = VariableBaseMSM::multi_scalar_mul_affine(h_inputs_source, &h_input_assignment);
-    let h_aux_acc = VariableBaseMSM::multi_scalar_mul_affine(h_aux_source, &h_aux_assignment);
->>>>>>> 7857c244
+    let h_acc = VariableBaseMSM::multi_scalar_mul_affine(&h_query, &h_assignment);
 
     let l_aux_source = params.get_l_query_full()?;
     let l_aux_acc = VariableBaseMSM::multi_scalar_mul_affine(l_aux_source, &aux_assignment);
@@ -268,7 +244,7 @@
     assignment: &[<G::ScalarField as PrimeField>::BigInt],
 ) -> G::Projective {
     let el = query[0];
-    let acc = VariableBaseMSM::multi_scalar_mul(&query[1..], assignment);
+    let acc = VariableBaseMSM::multi_scalar_mul_affine(&query[1..], assignment);
 
     let mut res = initial;
     res.add_assign_mixed(&el);

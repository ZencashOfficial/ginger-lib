[package]
name = "proof-systems"
version = "0.1.0"
authors = [
    "Sean Bowe",
    "Alessandro Chiesa",
    "Matthew Green",
    "Ian Miers",
    "Pratyush Mishra",
    "Howard Wu",
    "Daniele Di Benedetto <daniele@horizenlabs.io>",
    "Marcelo Kaihara <marcelo@horizenlabs.io>",
    "Ulrich Haboeck <ulrich@horizenlabs.io>"
]
description = "A library of zk proof systems"
include = ["Cargo.toml", "src", "README.md", "LICENSE-APACHE", "LICENSE-MIT"]
license = "MIT/Apache-2.0"
edition = "2018"

################################# Dependencies ################################

[dependencies]
algebra = { path = "../algebra", features = [ "parallel", "fft" ] }
r1cs-core = { path = "../r1cs/core" }
bench-utils = { path = "../bench-utils" }

rand = { version = "0.7" }
rayon = { version = "1" }
smallvec = { version = "0.6" }
byteorder = { version = "1" }

serde = { version = "1.0.117", features = ["derive"]}

[dev-dependencies]
csv = { version = "1" }
<<<<<<< HEAD
criterion = "0.3"
rand_xorshift = { version = "0.2" }

=======
>>>>>>> e4e9a595
algebra = { path = "../algebra", features = [ "bls12_377", "mnt4_753", "mnt6_753", "sw6", "bn_382" ] }
r1cs-crypto = { path = "../r1cs/gadgets/crypto", features = ["nizk"] }
r1cs-std = { path = "../r1cs/gadgets/std" }

[features]
print-trace = [ "bench-utils/print-trace" ]
groth16 = []
gm17 = []
llvm_asm = ["algebra/llvm_asm"]

[[example]]
name = "groth16"
path = "src/groth16/examples/snark-scalability/groth16.rs"
required-features = ["groth16", "algebra/bls12_377"]

[[example]]
name = "groth16-recursive"
path = "src/groth16/examples/recursive-snark/groth16.rs"
<<<<<<< HEAD
required-features = ["groth16", "r1cs-crypto/mnt4_753", "r1cs-crypto/mnt6_753", "r1cs-std/mnt4_753", "r1cs-std/mnt6_753"]
=======
required-features = ["groth16", "r1cs-std/mnt4_753", "r1cs-std/mnt6_753"]
>>>>>>> e4e9a595

[[example]]
name = "gm17"
path = "src/gm17/examples/snark-scalability/gm17.rs"
required-features = ["gm17", "algebra/bls12_377"]

[[example]]
name = "gm17-recursive"
path = "src/gm17/examples/recursive-snark/gm17.rs"
<<<<<<< HEAD
required-features = ["gm17", "r1cs-crypto/mnt4_753", "r1cs-crypto/mnt6_753", "r1cs-std/mnt4_753", "r1cs-std/mnt6_753" ]

[[bench]]
name = "gro16_bench"
path = "src/groth16/benches/gro16_bench.rs"
harness = false
required-features = ["groth16", "algebra/bn_382"]
=======
required-features = ["gm17", "r1cs-std/mnt4_753", "r1cs-std/mnt6_753"]
>>>>>>> e4e9a595
<|MERGE_RESOLUTION|>--- conflicted
+++ resolved
@@ -33,12 +33,9 @@
 
 [dev-dependencies]
 csv = { version = "1" }
-<<<<<<< HEAD
 criterion = "0.3"
 rand_xorshift = { version = "0.2" }
 
-=======
->>>>>>> e4e9a595
 algebra = { path = "../algebra", features = [ "bls12_377", "mnt4_753", "mnt6_753", "sw6", "bn_382" ] }
 r1cs-crypto = { path = "../r1cs/gadgets/crypto", features = ["nizk"] }
 r1cs-std = { path = "../r1cs/gadgets/std" }
@@ -57,11 +54,7 @@
 [[example]]
 name = "groth16-recursive"
 path = "src/groth16/examples/recursive-snark/groth16.rs"
-<<<<<<< HEAD
-required-features = ["groth16", "r1cs-crypto/mnt4_753", "r1cs-crypto/mnt6_753", "r1cs-std/mnt4_753", "r1cs-std/mnt6_753"]
-=======
 required-features = ["groth16", "r1cs-std/mnt4_753", "r1cs-std/mnt6_753"]
->>>>>>> e4e9a595
 
 [[example]]
 name = "gm17"
@@ -71,14 +64,10 @@
 [[example]]
 name = "gm17-recursive"
 path = "src/gm17/examples/recursive-snark/gm17.rs"
-<<<<<<< HEAD
-required-features = ["gm17", "r1cs-crypto/mnt4_753", "r1cs-crypto/mnt6_753", "r1cs-std/mnt4_753", "r1cs-std/mnt6_753" ]
+required-features = ["gm17", "r1cs-std/mnt4_753", "r1cs-std/mnt6_753" ]
 
 [[bench]]
 name = "gro16_bench"
 path = "src/groth16/benches/gro16_bench.rs"
 harness = false
-required-features = ["groth16", "algebra/bn_382"]
-=======
-required-features = ["gm17", "r1cs-std/mnt4_753", "r1cs-std/mnt6_753"]
->>>>>>> e4e9a595
+required-features = ["groth16", "algebra/bn_382"]
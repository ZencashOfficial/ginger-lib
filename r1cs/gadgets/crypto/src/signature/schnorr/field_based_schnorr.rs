--- conflicted
+++ resolved
@@ -470,12 +470,8 @@
         mut cs: CS,
         public_key: &Self::PublicKeyGadget,
         signature: &Self::SignatureGadget,
-<<<<<<< HEAD
-        message: &[Self::DataGadget],
+        message: Self::DataGadget,
         should_enforce: &Boolean,
-=======
-        message: Self::DataGadget
->>>>>>> bab3ed81
     ) -> Result<(), SynthesisError> {
 
         let e_prime = Self::enforce_signature_computation(

--- conflicted
+++ resolved
@@ -50,11 +50,7 @@
     HG: FieldBasedHashGadget<H, ConstraintF>
 >
 {
-<<<<<<< HEAD
     fn enforce_hash<CS: ConstraintSystem<ConstraintF>>(
-=======
-    fn enforce_hash(
->>>>>>> bab3ed81
         &self,
         cs: CS,
         personalization: Option<&[HG::DataGadget]>

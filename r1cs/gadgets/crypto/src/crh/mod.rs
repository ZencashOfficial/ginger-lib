--- conflicted
+++ resolved
@@ -1,4 +1,6 @@
-use algebra::Field;
+use algebra::{
+    Field, PrimeField
+};
 use std::fmt::Debug;
 
 use primitives::crh::{
@@ -17,15 +19,16 @@
 
 pub mod poseidon;
 pub use self::poseidon::*;
+use primitives::AlgebraicSponge;
 
 pub trait FixedLengthCRHGadget<H: FixedLengthCRH, ConstraintF: Field>: Sized {
     type OutputGadget: EqGadget<ConstraintF>
-        + ToBytesGadget<ConstraintF>
-        + CondSelectGadget<ConstraintF>
-        + AllocGadget<H::Output, ConstraintF>
-        + Debug
-        + Clone
-        + Sized;
+    + ToBytesGadget<ConstraintF>
+    + CondSelectGadget<ConstraintF>
+    + AllocGadget<H::Output, ConstraintF>
+    + Debug
+    + Clone
+    + Sized;
     type ParametersGadget: AllocGadget<H::Parameters, ConstraintF> + Clone;
 
     fn check_evaluation_gadget<CS: ConstraintSystem<ConstraintF>>(
@@ -55,8 +58,6 @@
         cs: CS,
         personalization: Option<&[HG::DataGadget]>
     ) -> Result<HG::DataGadget, SynthesisError>;
-<<<<<<< HEAD
-=======
 }
 
 pub trait AlgebraicSpongeGadget<H: AlgebraicSponge<ConstraintF>, ConstraintF: PrimeField>: Sized {
@@ -147,7 +148,7 @@
             ).unwrap();
             input_gadgets.push(elem_gadget);
         });
-        
+
         let mut sponge_gadget = HG::new(cs.ns(|| "new poseidon sponge")).unwrap();
         sponge_gadget.enforce_absorb(cs.ns(|| "absorb inputs"), input_gadgets.as_slice()).unwrap();
 
@@ -178,5 +179,4 @@
 
         assert!(cs.is_satisfied());
     }
->>>>>>> 9caaeee4
 }
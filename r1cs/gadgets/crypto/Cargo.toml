[package]
name = "r1cs-crypto"
version = "0.1.0"
authors = [
    "Sean Bowe",
    "Alessandro Chiesa",
    "Matthew Green",
    "Ian Miers",
    "Pratyush Mishra",
    "Howard Wu",
    "Daniele Di Benedetto <daniele@horizenlabs.io>",
    "Marcelo Kaihara <marcelo@horizenlabs.io>",
    "Ulrich Haboeck <ulrich@horizenlabs.io>"
]
description = "A crypto library for constraint system gadgets"
include = ["Cargo.toml", "src", "README.md", "LICENSE-APACHE", "LICENSE-MIT"]
license = "MIT/Apache-2.0"
edition = "2018"

################################# Dependencies ################################

[dependencies]
algebra = { path = "../../../algebra", features = ["parallel"] }
primitives = {path = "../../../primitives"}
r1cs-core = { path = "../../core"}
r1cs-std = { path = "../std"}
proof-systems = { path = "../../../proof-systems", features = ["groth16", "gm17"], optional = true }
bench-utils = { path = "../../../bench-utils" }

digest = { version = "0.7", optional = true }
blake2 = { version = "0.7", optional = true }

rand = { version = "0.7" }
derivative = "1"
rayon = "1"

[features]
commitment = ["primitives/commitment", "prf"]
merkle_tree = ["primitives/merkle_tree"]
prf = ["digest", "blake2", "primitives/prf"]
signature = ["primitives/signature", "digest"]
vrf = ["primitives/vrf"]
nizk = ["proof-systems"]

# For Poseidon CRH / Merkle Tree
mnt4_753 = ["primitives/mnt4_753"]
mnt6_753 = ["primitives/mnt6_753"]
<<<<<<< HEAD
bn_382 = ["primitives/bn_382"]
=======
>>>>>>> e4e9a595

llvm_asm = ["algebra/llvm_asm"]

[dev-dependencies]
<<<<<<< HEAD
rand_xorshift = { version = "0.2" }
algebra = { path = "../../../algebra", features = ["bls12_381", "sw6"] }
r1cs-std = { path = "../std", features = ["jubjub", "edwards_sw6", "bls12_377", "mnt4_753", "mnt6_753", "bn_382"] }
r1cs-crypto = { path = "../crypto", features = ["mnt4_753", "mnt6_753", "bn_382"] }
=======
criterion = "0.2"
rand_xorshift = { version = "0.2" }
algebra = { path = "../../../algebra", features = ["bls12_377", "bls12_381", "sw6", "bn_382"] }
r1cs-std = { path = "../std", features = ["jubjub", "edwards_sw6", "bls12_377", "mnt4_753", "mnt6_753", "bn_382"] }
r1cs-crypto = { path = "../crypto", features = ["mnt4_753", "mnt6_753"] }
>>>>>>> e4e9a595
<|MERGE_RESOLUTION|>--- conflicted
+++ resolved
@@ -45,23 +45,12 @@
 # For Poseidon CRH / Merkle Tree
 mnt4_753 = ["primitives/mnt4_753"]
 mnt6_753 = ["primitives/mnt6_753"]
-<<<<<<< HEAD
 bn_382 = ["primitives/bn_382"]
-=======
->>>>>>> e4e9a595
 
 llvm_asm = ["algebra/llvm_asm"]
 
 [dev-dependencies]
-<<<<<<< HEAD
-rand_xorshift = { version = "0.2" }
-algebra = { path = "../../../algebra", features = ["bls12_381", "sw6"] }
-r1cs-std = { path = "../std", features = ["jubjub", "edwards_sw6", "bls12_377", "mnt4_753", "mnt6_753", "bn_382"] }
-r1cs-crypto = { path = "../crypto", features = ["mnt4_753", "mnt6_753", "bn_382"] }
-=======
-criterion = "0.2"
 rand_xorshift = { version = "0.2" }
 algebra = { path = "../../../algebra", features = ["bls12_377", "bls12_381", "sw6", "bn_382"] }
 r1cs-std = { path = "../std", features = ["jubjub", "edwards_sw6", "bls12_377", "mnt4_753", "mnt6_753", "bn_382"] }
-r1cs-crypto = { path = "../crypto", features = ["mnt4_753", "mnt6_753"] }
->>>>>>> e4e9a595
+r1cs-crypto = { path = "../crypto", features = ["mnt4_753", "mnt6_753", "bn_382"] }
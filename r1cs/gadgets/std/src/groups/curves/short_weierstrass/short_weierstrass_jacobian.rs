use algebra::{
    curves::short_weierstrass_jacobian::{GroupAffine as SWAffine, GroupProjective as SWProjective},
    SWModelParameters,
    AffineCurve, BitIterator, Field, PrimeField, ProjectiveCurve};
use r1cs_core::{ConstraintSystem, SynthesisError};
use std::{borrow::Borrow, marker::PhantomData, ops::Neg};

use crate::{prelude::*, Assignment};

#[derive(Derivative)]
#[derivative(Debug, Clone)]
#[must_use]
pub struct AffineGadget<
    P: SWModelParameters,
    ConstraintF: Field,
    F: FieldGadget<P::BaseField, ConstraintF>,
> {
    pub x:   F,
    pub y:   F,
    pub infinity:   Boolean,
    _params: PhantomData<P>,
    _engine: PhantomData<ConstraintF>,
}

impl<P, ConstraintF, F> AffineGadget<P, ConstraintF, F>
    where
        P: SWModelParameters,
        ConstraintF: Field,
        F: FieldGadget<P::BaseField, ConstraintF>,

{
    pub fn new(x: F, y: F, infinity: Boolean) -> Self {
        Self {
            x,
            y,
            infinity,
            _params: PhantomData,
            _engine: PhantomData,
        }
    }

<<<<<<< HEAD

=======
>>>>>>> 6c5c674f
    #[inline]
    /// Incomplete addition: neither `self` nor `other` can be the neutral
    /// element.
    pub fn add_unsafe<CS: ConstraintSystem<ConstraintF>>(
        &self,
        mut cs: CS,
        other: &Self,
    ) -> Result<Self, SynthesisError> {
        // lambda = (B.y - A.y)/(B.x - A.x)
        // C.x = lambda^2 - A.x - B.x
        // C.y = lambda(A.x - C.x) - A.y
        //
        // Special cases:
        //
        // doubling: if B.y = A.y and B.x = A.x then lambda is unbound and
        // C = (lambda^2, lambda^3)
        //
        // addition of negative point: if B.y = -A.y and B.x = A.x then no
        // lambda can satisfy the first equation unless B.y - A.y = 0. But
        // then this reduces to doubling.
<<<<<<< HEAD
        let x2_minus_x1 = other.x.sub(cs.ns(|| "x2 - x1"), &self.x)?;
        let y2_minus_y1 = other.y.sub(cs.ns(|| "y2 - y1"), &self.y)?;
        let lambda = F::alloc(cs.ns(|| "lambda"), || {
            Ok(y2_minus_y1.get_value().get()? * &x2_minus_x1.get_value().get()?.inverse().get()?)
        })?;
=======

        let x2_minus_x1 = other.x.sub(cs.ns(|| "x2 - x1"), &self.x)?;
        let y2_minus_y1 = other.y.sub(cs.ns(|| "y2 - y1"), &self.y)?;

        let lambda = F::alloc(cs.ns(|| "lambda"), || {
            Ok(y2_minus_y1.get_value().get()? * &x2_minus_x1.get_value().get()?.inverse().get()?)
        })?;

>>>>>>> 6c5c674f
        let x_3 = F::alloc(&mut cs.ns(|| "x_3"), || {
            let lambda_val = lambda.get_value().get()?;
            let x1 = self.x.get_value().get()?;
            let x2 = other.x.get_value().get()?;
            Ok((lambda_val.square() - &x1) - &x2)
        })?;
<<<<<<< HEAD
=======

>>>>>>> 6c5c674f
        let y_3 = F::alloc(&mut cs.ns(|| "y_3"), || {
            let lambda_val = lambda.get_value().get()?;
            let x_1 = self.x.get_value().get()?;
            let y_1 = self.y.get_value().get()?;
            let x_3 = x_3.get_value().get()?;
            Ok(lambda_val * &(x_1 - &x_3) - &y_1)
        })?;
<<<<<<< HEAD
        // Check lambda
        lambda.mul_equals(cs.ns(|| "check lambda"), &x2_minus_x1, &y2_minus_y1)?;
=======

        // Check lambda
        lambda.mul_equals(cs.ns(|| "check lambda"), &x2_minus_x1, &y2_minus_y1)?;

>>>>>>> 6c5c674f
        // Check x3
        let x3_plus_x1_plus_x2 = x_3
            .add(cs.ns(|| "x3 + x1"), &self.x)?
            .add(cs.ns(|| "x3 + x1 + x2"), &other.x)?;
        lambda.mul_equals(cs.ns(|| "check x3"), &lambda, &x3_plus_x1_plus_x2)?;
<<<<<<< HEAD
        // Check y3
        let y3_plus_y1 = y_3.add(cs.ns(|| "y3 + y1"), &self.y)?;
        let x1_minus_x3 = self.x.sub(cs.ns(|| "x1 - x3"), &x_3)?;
        lambda.mul_equals(cs.ns(|| ""), &x1_minus_x3, &y3_plus_y1)?;
=======

        // Check y3
        let y3_plus_y1 = y_3.add(cs.ns(|| "y3 + y1"), &self.y)?;
        let x1_minus_x3 = self.x.sub(cs.ns(|| "x1 - x3"), &x_3)?;

        lambda.mul_equals(cs.ns(|| ""), &x1_minus_x3, &y3_plus_y1)?;

>>>>>>> 6c5c674f
        Ok(Self::new(x_3, y_3, Boolean::Constant(false)))
    }
}

impl<P, ConstraintF, F> PartialEq for AffineGadget<P, ConstraintF, F>
    where
        P: SWModelParameters,
        ConstraintF: Field,
        F: FieldGadget<P::BaseField, ConstraintF>,
{
    fn eq(&self, other: &Self) -> bool {
        self.x == other.x && self.y == other.y
    }
}

impl<P, ConstraintF, F> Eq for AffineGadget<P, ConstraintF, F>
    where
        P: SWModelParameters,
        ConstraintF: Field,
        F: FieldGadget<P::BaseField, ConstraintF>,
{
}

impl<P, ConstraintF, F> GroupGadget<SWProjective<P>, ConstraintF>
for AffineGadget<P, ConstraintF, F>
    where
        P: SWModelParameters,
        ConstraintF: Field,
        F: FieldGadget<P::BaseField, ConstraintF>,
{
    type Value = SWProjective<P>;
    type Variable = (F::Variable, F::Variable);

    #[inline]
    fn get_value(&self) -> Option<Self::Value> {
        match (self.x.get_value(), self.y.get_value(), self.infinity.get_value()) {
            (Some(x), Some(y), Some(infinity)) => {
                Some(SWAffine::new(x, y, infinity).into_projective())
            },
            (None, None, None) => None,
            _ => unreachable!(),
        }
    }

    #[inline]
    fn get_variable(&self) -> Self::Variable {
        (self.x.get_variable(), self.y.get_variable())
    }

    #[inline]
    fn zero<CS: ConstraintSystem<ConstraintF>>(mut cs: CS) -> Result<Self, SynthesisError> {
        Ok(Self::new(
            F::zero(cs.ns(|| "zero"))?,
            F::one(cs.ns(|| "one"))?,
            Boolean::constant(true),
        ))
    }

    #[inline]
    fn is_zero<CS: ConstraintSystem<ConstraintF>>(&self, _: CS) -> Result<Boolean, SynthesisError>{
        Ok(self.infinity)
    }

    #[inline]
    /// Incomplete addition: neither `self` nor `other` can be the neutral
    /// element.
    fn add<CS: ConstraintSystem<ConstraintF>>(
        &self,
        mut cs: CS,
        other: &Self,
    ) -> Result<Self, SynthesisError> {
        // lambda = (B.y - A.y)/(B.x - A.x)
        // C.x = lambda^2 - A.x - B.x
        // C.y = lambda(A.x - C.x) - A.y
        //
        // Special cases:
        //
        // doubling: if B.y = A.y and B.x = A.x then lambda is unbound and
        // C = (lambda^2, lambda^3)
        //
        // addition of negative point: if B.y = -A.y and B.x = A.x then no
        // lambda can satisfy the first equation unless B.y - A.y = 0. But
        // then this reduces to doubling.
        //
        // So we need to check that A.x - B.x != 0, which can be done by
        // enforcing I * (B.x - A.x) = 1
        // This is done below when we calculate inv (by F::inverse)

        let x2_minus_x1 = other.x.sub(cs.ns(|| "x2 - x1"), &self.x)?;
        let y2_minus_y1 = other.y.sub(cs.ns(|| "y2 - y1"), &self.y)?;

        let inv = x2_minus_x1.inverse(cs.ns(|| "compute inv"))?;

        let lambda = F::alloc(cs.ns(|| "lambda"), || {
            Ok(y2_minus_y1.get_value().get()? * &inv.get_value().get()?)
        })?;

        let x_3 = F::alloc(&mut cs.ns(|| "x_3"), || {
            let lambda_val = lambda.get_value().get()?;
            let x1 = self.x.get_value().get()?;
            let x2 = other.x.get_value().get()?;
            Ok((lambda_val.square() - &x1) - &x2)
        })?;

        let y_3 = F::alloc(&mut cs.ns(|| "y_3"), || {
            let lambda_val = lambda.get_value().get()?;
            let x_1 = self.x.get_value().get()?;
            let y_1 = self.y.get_value().get()?;
            let x_3 = x_3.get_value().get()?;
            Ok(lambda_val * &(x_1 - &x_3) - &y_1)
        })?;

        // Check lambda
        lambda.mul_equals(cs.ns(|| "check lambda"), &x2_minus_x1, &y2_minus_y1)?;

        // Check x3
        let x3_plus_x1_plus_x2 = x_3
            .add(cs.ns(|| "x3 + x1"), &self.x)?
            .add(cs.ns(|| "x3 + x1 + x2"), &other.x)?;
        lambda.mul_equals(cs.ns(|| "check x3"), &lambda, &x3_plus_x1_plus_x2)?;

        // Check y3
        let y3_plus_y1 = y_3.add(cs.ns(|| "y3 + y1"), &self.y)?;
        let x1_minus_x3 = self.x.sub(cs.ns(|| "x1 - x3"), &x_3)?;

        lambda.mul_equals(cs.ns(|| ""), &x1_minus_x3, &y3_plus_y1)?;

        Ok(Self::new(x_3, y_3, Boolean::Constant(false)))
    }

    /// Incomplete addition: neither `self` nor `other` can be the neutral
    /// element.
    fn add_constant<CS: ConstraintSystem<ConstraintF>>(
        &self,
        mut cs: CS,
        other: &SWProjective<P>,
    ) -> Result<Self, SynthesisError> {
        // lambda = (B.y - A.y)/(B.x - A.x)
        // C.x = lambda^2 - A.x - B.x
        // C.y = lambda(A.x - C.x) - A.y
        //
        // Special cases:
        //
        // doubling: if B.y = A.y and B.x = A.x then lambda is unbound and
        // C = (lambda^2, lambda^3)
        //
        // addition of negative point: if B.y = -A.y and B.x = A.x then no
        // lambda can satisfy the first equation unless B.y - A.y = 0. But
        // then this reduces to doubling.
        //
        // So we need to check that A.x - B.x != 0, which can be done by
        // enforcing I * (B.x - A.x) = 1
        if other.is_zero() {
            return Err(SynthesisError::AssignmentMissing);
        }
        let other = other.into_affine();
        let other_x = other.x;
        let other_y = other.y;

        let x2_minus_x1 = self
            .x
            .sub_constant(cs.ns(|| "x2 - x1"), &other_x)?
            .negate(cs.ns(|| "neg1"))?;
        let y2_minus_y1 = self
            .y
            .sub_constant(cs.ns(|| "y2 - y1"), &other_y)?
            .negate(cs.ns(|| "neg2"))?;

        let inv = x2_minus_x1.inverse(cs.ns(|| "compute inv"))?;

        let lambda = F::alloc(cs.ns(|| "lambda"), || {
            Ok(y2_minus_y1.get_value().get()? * &inv.get_value().get()?)
        })?;

        let x_3 = F::alloc(&mut cs.ns(|| "x_3"), || {
            let lambda_val = lambda.get_value().get()?;
            let x1 = self.x.get_value().get()?;
            let x2 = other_x;
            Ok((lambda_val.square() - &x1) - &x2)
        })?;

        let y_3 = F::alloc(&mut cs.ns(|| "y_3"), || {
            let lambda_val = lambda.get_value().get()?;
            let x_1 = self.x.get_value().get()?;
            let y_1 = self.y.get_value().get()?;
            let x_3 = x_3.get_value().get()?;
            Ok(lambda_val * &(x_1 - &x_3) - &y_1)
        })?;

        // Check lambda
        lambda.mul_equals(cs.ns(|| "check lambda"), &x2_minus_x1, &y2_minus_y1)?;

        // Check x3
        let x3_plus_x1_plus_x2 = x_3
            .add(cs.ns(|| "x3 + x1"), &self.x)?
            .add_constant(cs.ns(|| "x3 + x1 + x2"), &other_x)?;
        lambda.mul_equals(cs.ns(|| "check x3"), &lambda, &x3_plus_x1_plus_x2)?;

        // Check y3
        let y3_plus_y1 = y_3.add(cs.ns(|| "y3 + y1"), &self.y)?;
        let x1_minus_x3 = self.x.sub(cs.ns(|| "x1 - x3"), &x_3)?;

        lambda.mul_equals(cs.ns(|| ""), &x1_minus_x3, &y3_plus_y1)?;

        Ok(Self::new(x_3, y_3, Boolean::Constant(false)))
    }

    #[inline]
    fn double_in_place<CS: ConstraintSystem<ConstraintF>>(
        &mut self,
        mut cs: CS,
    ) -> Result<(), SynthesisError> {
        let a = P::COEFF_A;
        let x_squared = self.x.square(cs.ns(|| "x^2"))?;

        let one = P::BaseField::one();
        let two = one.double();
        let three = two + &one;

        let three_x_squared = x_squared.mul_by_constant(cs.ns(|| "3 * x^2"), &three)?;
        let three_x_squared_plus_a = three_x_squared.add_constant(cs.ns(|| "3 * x^2 + a"), &a)?;

        let two_y = self.y.double(cs.ns(|| "2y"))?;

        let lambda = F::alloc(cs.ns(|| "lambda"), || {
            let y_doubled_inv = two_y.get_value().get()?.inverse().get()?;
            Ok(three_x_squared_plus_a.get_value().get()? * &y_doubled_inv)
        })?;

        // Check lambda
        lambda.mul_equals(cs.ns(|| "check lambda"), &two_y, &three_x_squared_plus_a)?;

        let x = lambda
            .square(cs.ns(|| "lambda^2"))?
            .sub(cs.ns(|| "lambda^2 - x"), &self.x)?
            .sub(cs.ns(|| "lambda^2 - 2x"), &self.x)?;

        let y = self
            .x
            .sub(cs.ns(|| "x - self.x"), &x)?
            .mul(cs.ns(|| "times lambda"), &lambda)?
            .sub(cs.ns(|| "plus self.y"), &self.y)?;

        *self = Self::new(x, y, Boolean::constant(false));
        Ok(())
    }

    fn negate<CS: ConstraintSystem<ConstraintF>>(
        &self,
        mut cs: CS,
    ) -> Result<Self, SynthesisError> {
        Ok(Self::new(
            self.x.clone(),
            self.y.negate(cs.ns(|| "negate y"))?,
            self.infinity
        ))
    }

<<<<<<< HEAD
=======
    ///This will take [(4 + 1) * ceil(len(bits)/2)] constraints to put the x lookup constraint
    ///into the addition formula. See coda/src/lib/snarky_curves/snarky_curves.ml "scale_known"
    ///Note: `self` must be different from `result` due to SW incomplete addition.
    #[inline]
    fn mul_bits_fixed_base<'a, CS: ConstraintSystem<ConstraintF>>(
        base: &'a SWProjective<P>,
        mut cs: CS,
        result: &Self,
        bits: &[Boolean],
    ) -> Result<Self, SynthesisError>{

        let mut to_sub = SWProjective::<P>::zero();

        let mut t = base.clone();
        let sigma = base.clone();
        let mut result = result.clone();

        let mut bit_vec = Vec::new();
        bit_vec.extend_from_slice(bits);
        //Simply add padding. This should be safe, since the padding bit will be part of the
        //circuit. (It is also done elsewhere).
        if bits.len() % 2 != 0 {
            bit_vec.push(Boolean::constant(false))
        }

        for (i, bits) in bit_vec.chunks(2).enumerate() {
            let ti = t.clone();
            let two_ti = ti.double();
            let mut table = [
                sigma,
                sigma + &ti,
                sigma + &two_ti,
                sigma + &ti + &two_ti,
            ];

            //Compute constants
            SWProjective::batch_normalization(&mut table);
            let x_coords = [table[0].x, table[1].x, table[2].x, table[3].x];
            let y_coords = [table[0].y, table[1].y, table[2].y, table[3].y];
            let precomp = Boolean::and(cs.ns(|| format!("b0 AND b1_{}", i)), &bits[0], &bits[1])?;

            //Lookup x and y
            let x = F::two_bit_lookup_lc(cs.ns(|| format!("Lookup x_{}", i)), &precomp, &[bits[0], bits[1]],  &x_coords)?;
            let y = F::two_bit_lookup_lc(cs.ns(|| format!("Lookup y_{}", i)), &precomp, &[bits[0], bits[1]],  &y_coords)?;

            //Perform addition
            let adder: Self = Self::new(x, y, Boolean::constant(false));
            result = result.add(cs.ns(||format!("Add_{}", i)), &adder)?;
            t = t.double().double();
            to_sub += &sigma;
        }
        result = result.sub_constant(cs.ns(|| "result - sigma*n_div_2"), &to_sub)?;
        Ok(result)
    }

>>>>>>> 6c5c674f
    /// Useful in context when you have some signed representation of the scalar's digits, like
    /// in BH hash. I decided here to keep the same logic as TE implementation  for future extensibility:
    /// in fact there is no actual difference between "outer" and "inner" sums since they all
    /// are SW unsafe additions. The code could be simplified, but nothing changes from a number
    /// of constraints point of view.
    fn precomputed_base_3_bit_signed_digit_scalar_mul<'a, CS, I, J, B>(
        mut cs: CS,
        bases: &[B],
        scalars: &[J],
    ) -> Result<Self, SynthesisError>
        where
            CS: ConstraintSystem<ConstraintF>,
            I: Borrow<[Boolean]>,
            J: Borrow<[I]>,
            B: Borrow<[SWProjective<P>]>,
    {
        const CHUNK_SIZE: usize = 3;
        let mut sw_result: Option<AffineGadget<P, ConstraintF, F>> = None;
        let mut result: Option<AffineGadget<P, ConstraintF, F>> = None;
<<<<<<< HEAD
=======

>>>>>>> 6c5c674f
        let mut process_segment_result =
            |mut cs: r1cs_core::Namespace<_, _>,
             result: &AffineGadget<P, ConstraintF, F>|
             -> Result<(), SynthesisError> {
                let segment_result = result.clone();
                match sw_result {
                    None => {
                        sw_result = Some(segment_result);
                    },
                    Some(ref mut sw_result) => {
                        *sw_result = segment_result.add_unsafe(
                            cs.ns(|| "sw outer addition"),
                            sw_result,
                        )?;
                    },
                }
<<<<<<< HEAD
                Ok(())
            };
=======

                Ok(())
            };

>>>>>>> 6c5c674f
        // Compute ∏(h_i^{m_i}) for all i.
        for (segment_i, (segment_bits_chunks, segment_powers)) in
            scalars.into_iter().zip(bases.iter()).enumerate()
            {
                for (i, (bits, base_power)) in segment_bits_chunks
                    .borrow()
                    .into_iter()
                    .zip(segment_powers.borrow().iter())
                    .enumerate()
                    {
                        let base_power = base_power.borrow();
                        let mut acc_power = *base_power;
                        let mut coords = vec![];
                        for _ in 0..4 {
                            coords.push(acc_power);
                            acc_power = acc_power + base_power;
                        }
<<<<<<< HEAD
=======

>>>>>>> 6c5c674f
                        let bits = bits.borrow().to_bits(
                            &mut cs.ns(|| format!("Convert Scalar {}, {} to bits", segment_i, i)),
                        )?;
                        if bits.len() != CHUNK_SIZE {
                            return Err(SynthesisError::Unsatisfiable);
                        }
<<<<<<< HEAD
=======

>>>>>>> 6c5c674f
                        let coords = coords
                            .iter()
                            .map(|p| {
                                p.into_affine()
                            })
                            .collect::<Vec<_>>();
<<<<<<< HEAD
                        let x_coeffs = coords.iter().map(|p| p.x).collect::<Vec<_>>();
                        let y_coeffs = coords.iter().map(|p| p.y).collect::<Vec<_>>();
=======

                        let x_coeffs = coords.iter().map(|p| p.x).collect::<Vec<_>>();
                        let y_coeffs = coords.iter().map(|p| p.y).collect::<Vec<_>>();

>>>>>>> 6c5c674f
                        let precomp = Boolean::and(
                            cs.ns(|| format!("precomp in window {}, {}", segment_i, i)),
                            &bits[0],
                            &bits[1],
                        )?;
<<<<<<< HEAD
=======

>>>>>>> 6c5c674f
                        let x = F::two_bit_lookup_lc(
                            cs.ns(|| format!("x in window {}, {}", segment_i, i)),
                            &precomp,
                            &[bits[0], bits[1]],
                            &x_coeffs
                        )?;
<<<<<<< HEAD
=======

>>>>>>> 6c5c674f
                        let y = F::three_bit_cond_neg_lookup(
                            cs.ns(|| format!("y lookup in window {}, {}", segment_i, i)),
                            &bits,
                            &precomp,
                            &y_coeffs,
                        )?;
<<<<<<< HEAD
                        let tmp = Self::new(x, y, Boolean::constant(false));
=======

                        let tmp = Self::new(x, y, Boolean::constant(false));

>>>>>>> 6c5c674f
                        match result {
                            None => {
                                result = Some(tmp);
                            },
                            Some(ref mut result) => {
                                *result = tmp.add_unsafe(
                                    cs.ns(|| format!("addition of window {}, {}", segment_i, i)),
                                    result,
                                )?;
                            },
                        }
                    }
<<<<<<< HEAD
=======

>>>>>>> 6c5c674f
                process_segment_result(
                    cs.ns(|| format!("window {}", segment_i)),
                    &result.unwrap(),
                )?;
                result = None;
            }
        if result.is_some() {
            process_segment_result(cs.ns(|| "leftover"), &result.unwrap())?;
        }
        Ok(sw_result.unwrap())
    }

    fn cost_of_add() -> usize {
        3 * F::cost_of_mul_equals() + F::cost_of_inv()
    }

    fn cost_of_double() -> usize {
        3 * F::cost_of_mul() + F::cost_of_mul_equals()
    }
}

impl<P, ConstraintF, F> CondSelectGadget<ConstraintF> for AffineGadget<P, ConstraintF, F>
    where
        P: SWModelParameters,
        ConstraintF: Field,
        F: FieldGadget<P::BaseField, ConstraintF>,
{
    #[inline]
    fn conditionally_select<CS: ConstraintSystem<ConstraintF>>(
        mut cs: CS,
        cond: &Boolean,
        first: &Self,
        second: &Self,
    ) -> Result<Self, SynthesisError> {
        let x = F::conditionally_select(&mut cs.ns(|| "x"), cond, &first.x, &second.x)?;
        let y = F::conditionally_select(&mut cs.ns(|| "y"), cond, &first.y, &second.y)?;
        let infinity = Boolean::conditionally_select(&mut cs.ns(|| "infinity"), cond, &first.infinity, &second.infinity)?;

        Ok(Self::new(x, y, infinity))
    }

    fn cost() -> usize {
        2 * <F as CondSelectGadget<ConstraintF>>::cost() +
            <Boolean as CondSelectGadget<ConstraintF>>::cost()
    }
}

impl<P, ConstraintF, F> EqGadget<ConstraintF> for AffineGadget<P, ConstraintF, F>
    where
        P: SWModelParameters,
        ConstraintF: Field,
        F: FieldGadget<P::BaseField, ConstraintF>,
{
    fn is_eq<CS: ConstraintSystem<ConstraintF>>(
        &self,
        mut cs: CS,
        other: &Self
    ) -> Result<Boolean, SynthesisError> {
        let b0 = self.x.is_eq(cs.ns(|| "x"), &other.x)?;
        let b1 = self.y.is_eq(cs.ns(|| "y"),&other.y)?;
        let coordinates_equal = Boolean::and(cs.ns(|| "x AND y"), &b0, &b1)?;
        let both_are_zero = Boolean::and(
            cs.ns(|| "self.infinity AND other.infinity"),
            &self.infinity,
            &other.infinity
        )?;
        Boolean::or(cs.ns(|| "coordinates_equal OR both_are_zero"), &coordinates_equal, &both_are_zero)

    }

    #[inline]
    fn conditional_enforce_equal<CS: ConstraintSystem<ConstraintF>>(
        &self,
        mut cs: CS,
        other: &Self,
        should_enforce: &Boolean
    ) -> Result<(), SynthesisError> {
        self
            .is_eq(cs.ns(|| "is_eq(self, other)"), &other)?
            .conditional_enforce_equal(
                cs.ns(|| "enforce condition"),
                &Boolean::constant(true), &should_enforce
            )?;
        Ok(())
    }

    #[inline]
    fn conditional_enforce_not_equal<CS: ConstraintSystem<ConstraintF>>(
        &self,
        mut cs: CS,
        other: &Self,
        should_enforce: &Boolean
    ) -> Result<(), SynthesisError> {
        let is_equal = self.is_eq(cs.ns(|| "is_eq(self, other)"), other)?;
        Boolean::and(cs.ns(|| "is_equal AND should_enforce"), &is_equal, should_enforce)?
            .enforce_equal(cs.ns(|| "is_equal AND should_enforce == false"), &Boolean::Constant(false))
    }
}

impl<P, ConstraintF, F> AllocGadget<SWProjective<P>, ConstraintF>
for AffineGadget<P, ConstraintF, F>
    where
        P: SWModelParameters,
        ConstraintF: Field,
        F: FieldGadget<P::BaseField, ConstraintF>,
{
    #[inline]
    fn alloc<FN, T, CS: ConstraintSystem<ConstraintF>>(
        mut cs: CS,
        value_gen: FN,
    ) -> Result<Self, SynthesisError>
        where
            FN: FnOnce() -> Result<T, SynthesisError>,
            T: Borrow<SWProjective<P>>,
    {
        let (x, y, infinity) = match value_gen() {
            Ok(ge) => {
                let ge = ge.borrow().into_affine();
                (Ok(ge.x), Ok(ge.y), Ok(ge.infinity))
            },
            _ => (
                Err(SynthesisError::AssignmentMissing),
                Err(SynthesisError::AssignmentMissing),
                Err(SynthesisError::AssignmentMissing),
            ),
        };

        // Perform on-curve check.
        let b = P::COEFF_B;
        let a = P::COEFF_A;

        let x = F::alloc(&mut cs.ns(|| "x"), || x)?;
        let y = F::alloc(&mut cs.ns(|| "y"), || y)?;
        let infinity = Boolean::alloc(&mut cs.ns(|| "infinity"), || infinity)?;

        // Check that y^2 = x^3 + ax +b
        // We do this by checking that y^2 - b = x * (x^2 +a)
        let x2 = x.square(&mut cs.ns(|| "x^2"))?;
        let y2 = y.square(&mut cs.ns(|| "y^2"))?;

        let x2_plus_a = x2.add_constant(cs.ns(|| "x^2 + a"), &a)?;
        let y2_minus_b = y2.add_constant(cs.ns(|| "y^2 - b"), &b.neg())?;

        x2_plus_a.mul_equals(cs.ns(|| "on curve check"), &x, &y2_minus_b)?;

        Ok(Self::new(x, y, infinity))
    }

    #[inline]
    fn alloc_without_check<FN, T, CS: ConstraintSystem<ConstraintF>>(
        mut cs: CS,
        value_gen: FN,
    ) -> Result<Self, SynthesisError>
        where
            FN: FnOnce() -> Result<T, SynthesisError>,
            T: Borrow<SWProjective<P>>,
    {
        let (x, y, infinity) = match value_gen() {
            Ok(ge) => {
                let ge = ge.borrow().into_affine();
                (Ok(ge.x), Ok(ge.y), Ok(ge.infinity))
            },
            _ => (
                Err(SynthesisError::AssignmentMissing),
                Err(SynthesisError::AssignmentMissing),
                Err(SynthesisError::AssignmentMissing),
            ),
        };

        let x = F::alloc(&mut cs.ns(|| "x"), || x)?;
        let y = F::alloc(&mut cs.ns(|| "y"), || y)?;
        let infinity = Boolean::alloc(&mut cs.ns(|| "infinity"), || infinity)?;

        Ok(Self::new(x, y, infinity))
    }

    #[inline]
    fn alloc_checked<FN, T, CS: ConstraintSystem<ConstraintF>>(
        mut cs: CS,
        value_gen: FN,
    ) -> Result<Self, SynthesisError>
        where
            FN: FnOnce() -> Result<T, SynthesisError>,
            T: Borrow<SWProjective<P>>,
    {
        let alloc_and_prime_order_check =
            |mut cs: r1cs_core::Namespace<_, _>, value_gen: FN| -> Result<Self, SynthesisError> {
                let cofactor_weight = BitIterator::new(P::COFACTOR).filter(|b| *b).count();
                // If we multiply by r, we actually multiply by r - 2.
                let r_minus_1 = (-P::ScalarField::one()).into_repr();
                let r_weight = BitIterator::new(&r_minus_1).filter(|b| *b).count();
<<<<<<< HEAD
=======

>>>>>>> 6c5c674f
                // We pick the most efficient method of performing the prime order check:
                // If the cofactor has lower hamming weight than the scalar field's modulus,
                // we first multiply by the inverse of the cofactor, and then, after allocating,
                // multiply by the cofactor. This ensures the resulting point has no cofactors
                //
                // Else, we multiply by the scalar field's modulus and ensure that the result
                // is zero.
                if cofactor_weight < r_weight {
                    let ge = Self::alloc(cs.ns(|| "Alloc checked"), || {
                        value_gen().map(|ge| {
                            ge.borrow()
                                .into_affine()
                                .mul_by_cofactor_inv()
                                .into_projective()
                        })
                    })?;
                    let mut seen_one = false;
                    let mut result = Self::zero(cs.ns(|| "result"))?;
                    for (i, b) in BitIterator::new(P::COFACTOR).enumerate() {
                        let mut cs = cs.ns(|| format!("Iteration {}", i));
<<<<<<< HEAD
=======

>>>>>>> 6c5c674f
                        let old_seen_one = seen_one;
                        if seen_one {
                            result.double_in_place(cs.ns(|| "Double"))?;
                        } else {
                            seen_one = b;
                        }
<<<<<<< HEAD
=======

>>>>>>> 6c5c674f
                        if b {
                            result = if old_seen_one {
                                result.add(cs.ns(|| "Add"), &ge)?
                            } else {
                                ge.clone()
                            };
                        }
                    }
                    Ok(result)
                } else {
                    let ge = Self::alloc(cs.ns(|| "Alloc checked"), value_gen)?;
                    let mut seen_one = false;
                    let mut result = Self::zero(cs.ns(|| "result"))?;
                    // Returns bits in big-endian order
                    for (i, b) in BitIterator::new(r_minus_1).enumerate() {
                        let mut cs = cs.ns(|| format!("Iteration {}", i));
<<<<<<< HEAD
=======

>>>>>>> 6c5c674f
                        let old_seen_one = seen_one;
                        if seen_one {
                            result.double_in_place(cs.ns(|| "Double"))?;
                        } else {
                            seen_one = b;
                        }
<<<<<<< HEAD
=======

>>>>>>> 6c5c674f
                        if b {
                            result = if old_seen_one {
                                result.add(cs.ns(|| "Add"), &ge)?
                            } else {
                                ge.clone()
                            };
                        }
                    }
                    let neg_ge = ge.negate(cs.ns(|| "Negate ge"))?;
                    neg_ge.enforce_equal(cs.ns(|| "Check equals"), &result)?;
                    Ok(ge)
                }
            };
<<<<<<< HEAD
=======

>>>>>>> 6c5c674f
        let ge = alloc_and_prime_order_check(
            cs.ns(|| "alloc and prime order check"),
            value_gen
        )?;

        Ok(ge)
    }

    #[inline]
    fn alloc_input<FN, T, CS: ConstraintSystem<ConstraintF>>(
        mut cs: CS,
        value_gen: FN,
    ) -> Result<Self, SynthesisError>
        where
            FN: FnOnce() -> Result<T, SynthesisError>,
            T: Borrow<SWProjective<P>>,
    {
        let (x, y, infinity) = match value_gen() {
            Ok(ge) => {
                let ge = ge.borrow().into_affine();
                (Ok(ge.x), Ok(ge.y), Ok(ge.infinity))
            },
            _ => (
                Err(SynthesisError::AssignmentMissing),
                Err(SynthesisError::AssignmentMissing),
                Err(SynthesisError::AssignmentMissing),
            ),
        };

        let b = P::COEFF_B;
        let a = P::COEFF_A;

        let x = F::alloc_input(&mut cs.ns(|| "x"), || x)?;
        let y = F::alloc_input(&mut cs.ns(|| "y"), || y)?;
        let infinity = Boolean::alloc_input(&mut cs.ns(|| "infinity"), || infinity)?;

        // Check that y^2 = x^3 + ax +b
        // We do this by checking that y^2 - b = x * (x^2 +a)
        let x2 = x.square(&mut cs.ns(|| "x^2"))?;
        let y2 = y.square(&mut cs.ns(|| "y^2"))?;

        let x2_plus_a = x2.add_constant(cs.ns(|| "x^2 + a"), &a)?;
        let y2_minus_b = y2.add_constant(cs.ns(|| "y^2 - b"), &b.neg())?;

        x2_plus_a.mul_equals(cs.ns(|| "on curve check"), &x, &y2_minus_b)?;

        Ok(Self::new(x, y, infinity))
    }
}

impl<P, ConstraintF, F> ConstantGadget<SWProjective<P>, ConstraintF> for AffineGadget<P, ConstraintF, F>
    where
        P: SWModelParameters,
        ConstraintF: Field,
        F: FieldGadget<P::BaseField, ConstraintF>,
{
    fn from_value<CS: ConstraintSystem<ConstraintF>>(
        mut cs: CS,
        value: &SWProjective<P>,
    ) -> Self
    {
        let value = value.into_affine();
        let x = F::from_value(cs.ns(|| "hardcode x"), &value.x);
        let y = F::from_value(cs.ns(|| "hardcode y"), &value.y);
        let infinity = Boolean::constant(value.infinity);

        Self::new(x, y, infinity)
    }

    fn get_constant(&self) ->SWProjective<P> {
        let value_proj = SWAffine::<P>::new(
            self.x.get_value().unwrap(),
            self.y.get_value().unwrap(),
            self.infinity.get_value().unwrap()
        ).into_projective();
        let x = value_proj.x;
        let y = value_proj.y;
        let z = value_proj.z;
        SWProjective::<P>::new(x, y, z)
    }
}

impl<P, ConstraintF, F> ToBitsGadget<ConstraintF> for AffineGadget<P, ConstraintF, F>
    where
        P: SWModelParameters,
        ConstraintF: Field,
        F: FieldGadget<P::BaseField, ConstraintF>,
{
    fn to_bits<CS: ConstraintSystem<ConstraintF>>(
        &self,
        mut cs: CS,
    ) -> Result<Vec<Boolean>, SynthesisError> {
        let mut x_bits = self.x.to_bits(&mut cs.ns(|| "X Coordinate To Bits"))?;
        let y_bits = self.y.to_bits(&mut cs.ns(|| "Y Coordinate To Bits"))?;
        x_bits.extend_from_slice(&y_bits);
        x_bits.push(self.infinity);
        Ok(x_bits)
    }

    fn to_bits_strict<CS: ConstraintSystem<ConstraintF>>(
        &self,
        mut cs: CS,
    ) -> Result<Vec<Boolean>, SynthesisError> {
        let mut x_bits = self
            .x
            .to_bits_strict(&mut cs.ns(|| "X Coordinate To Bits"))?;
        let y_bits = self
            .y
            .to_bits_strict(&mut cs.ns(|| "Y Coordinate To Bits"))?;
        x_bits.extend_from_slice(&y_bits);
        x_bits.push(self.infinity);

        Ok(x_bits)
    }
}

impl<P, ConstraintF, F> ToBytesGadget<ConstraintF> for AffineGadget<P, ConstraintF, F>
    where
        P: SWModelParameters,
        ConstraintF: Field,
        F: FieldGadget<P::BaseField, ConstraintF>,
{
    fn to_bytes<CS: ConstraintSystem<ConstraintF>>(
        &self,
        mut cs: CS,
    ) -> Result<Vec<UInt8>, SynthesisError> {
        let mut x_bytes = self.x.to_bytes(&mut cs.ns(|| "X Coordinate To Bytes"))?;
        let y_bytes = self.y.to_bytes(&mut cs.ns(|| "Y Coordinate To Bytes"))?;
        let inf_bytes = self.infinity.to_bytes(&mut cs.ns(|| "Infinity to Bytes"))?;
        x_bytes.extend_from_slice(&y_bytes);
        x_bytes.extend_from_slice(&inf_bytes);
        Ok(x_bytes)
    }

    fn to_bytes_strict<CS: ConstraintSystem<ConstraintF>>(
        &self,
        mut cs: CS,
    ) -> Result<Vec<UInt8>, SynthesisError> {
        let mut x_bytes = self
            .x
            .to_bytes_strict(&mut cs.ns(|| "X Coordinate To Bytes"))?;
        let y_bytes = self
            .y
            .to_bytes_strict(&mut cs.ns(|| "Y Coordinate To Bytes"))?;
        let inf_bytes = self.infinity.to_bytes(&mut cs.ns(|| "Infinity to Bytes"))?;
        x_bytes.extend_from_slice(&y_bytes);
        x_bytes.extend_from_slice(&inf_bytes);

        Ok(x_bytes)
    }
}

<<<<<<< HEAD
=======

>>>>>>> 6c5c674f
#[derive(Derivative)]
#[derivative(Debug, Clone)]
#[must_use]
pub struct CompressAffinePointGadget<
    ConstraintF: PrimeField,
> {
    pub x:   FpGadget<ConstraintF>,
    pub y:   FpGadget<ConstraintF>,
    pub infinity:   Boolean,
    _engine: PhantomData<ConstraintF>,
}
<<<<<<< HEAD
=======

>>>>>>> 6c5c674f
impl<ConstraintF> CompressAffinePointGadget<ConstraintF>
    where
        ConstraintF: PrimeField,
{
    pub fn new(x: FpGadget<ConstraintF>, y: FpGadget<ConstraintF>, infinity: Boolean) -> Self {
        Self {
            x,
            y,
            infinity,
            _engine: PhantomData,
        }
    }
}
<<<<<<< HEAD
use crate::ToCompressedBitsGadget;
use crate::fields::fp::FpGadget;
=======

use crate::ToCompressedBitsGadget;
use crate::fields::fp::FpGadget;

>>>>>>> 6c5c674f
impl<ConstraintF> ToCompressedBitsGadget<ConstraintF> for CompressAffinePointGadget<ConstraintF>
    where
        ConstraintF: PrimeField,
{
<<<<<<< HEAD
=======

>>>>>>> 6c5c674f
    /// Enforce compression of a point through serialization of the x coordinate and storing
    /// a sign bit for the y coordinate.
    fn to_compressed<CS: ConstraintSystem<ConstraintF>>(&self, mut cs: CS)
                                                        -> Result<Vec<Boolean>, SynthesisError> {
        //Enforce x_coordinate to bytes
        let mut compressed_bits = self.x.to_bits_strict(cs.ns(|| "x_to_bits_strict"))?;
        compressed_bits.push(self.infinity);
<<<<<<< HEAD
        let is_odd = self.y.is_odd(cs.ns(|| "y parity"))?;
        compressed_bits.push(is_odd);
=======

        let is_odd = self.y.is_odd(cs.ns(|| "y parity"))?;
        compressed_bits.push(is_odd);

>>>>>>> 6c5c674f
        Ok(compressed_bits)
    }
}<|MERGE_RESOLUTION|>--- conflicted
+++ resolved
@@ -39,10 +39,7 @@
         }
     }
 
-<<<<<<< HEAD
-
-=======
->>>>>>> 6c5c674f
+
     #[inline]
     /// Incomplete addition: neither `self` nor `other` can be the neutral
     /// element.
@@ -63,32 +60,17 @@
         // addition of negative point: if B.y = -A.y and B.x = A.x then no
         // lambda can satisfy the first equation unless B.y - A.y = 0. But
         // then this reduces to doubling.
-<<<<<<< HEAD
         let x2_minus_x1 = other.x.sub(cs.ns(|| "x2 - x1"), &self.x)?;
         let y2_minus_y1 = other.y.sub(cs.ns(|| "y2 - y1"), &self.y)?;
         let lambda = F::alloc(cs.ns(|| "lambda"), || {
             Ok(y2_minus_y1.get_value().get()? * &x2_minus_x1.get_value().get()?.inverse().get()?)
         })?;
-=======
-
-        let x2_minus_x1 = other.x.sub(cs.ns(|| "x2 - x1"), &self.x)?;
-        let y2_minus_y1 = other.y.sub(cs.ns(|| "y2 - y1"), &self.y)?;
-
-        let lambda = F::alloc(cs.ns(|| "lambda"), || {
-            Ok(y2_minus_y1.get_value().get()? * &x2_minus_x1.get_value().get()?.inverse().get()?)
-        })?;
-
->>>>>>> 6c5c674f
         let x_3 = F::alloc(&mut cs.ns(|| "x_3"), || {
             let lambda_val = lambda.get_value().get()?;
             let x1 = self.x.get_value().get()?;
             let x2 = other.x.get_value().get()?;
             Ok((lambda_val.square() - &x1) - &x2)
         })?;
-<<<<<<< HEAD
-=======
-
->>>>>>> 6c5c674f
         let y_3 = F::alloc(&mut cs.ns(|| "y_3"), || {
             let lambda_val = lambda.get_value().get()?;
             let x_1 = self.x.get_value().get()?;
@@ -96,34 +78,17 @@
             let x_3 = x_3.get_value().get()?;
             Ok(lambda_val * &(x_1 - &x_3) - &y_1)
         })?;
-<<<<<<< HEAD
         // Check lambda
         lambda.mul_equals(cs.ns(|| "check lambda"), &x2_minus_x1, &y2_minus_y1)?;
-=======
-
-        // Check lambda
-        lambda.mul_equals(cs.ns(|| "check lambda"), &x2_minus_x1, &y2_minus_y1)?;
-
->>>>>>> 6c5c674f
         // Check x3
         let x3_plus_x1_plus_x2 = x_3
             .add(cs.ns(|| "x3 + x1"), &self.x)?
             .add(cs.ns(|| "x3 + x1 + x2"), &other.x)?;
         lambda.mul_equals(cs.ns(|| "check x3"), &lambda, &x3_plus_x1_plus_x2)?;
-<<<<<<< HEAD
         // Check y3
         let y3_plus_y1 = y_3.add(cs.ns(|| "y3 + y1"), &self.y)?;
         let x1_minus_x3 = self.x.sub(cs.ns(|| "x1 - x3"), &x_3)?;
         lambda.mul_equals(cs.ns(|| ""), &x1_minus_x3, &y3_plus_y1)?;
-=======
-
-        // Check y3
-        let y3_plus_y1 = y_3.add(cs.ns(|| "y3 + y1"), &self.y)?;
-        let x1_minus_x3 = self.x.sub(cs.ns(|| "x1 - x3"), &x_3)?;
-
-        lambda.mul_equals(cs.ns(|| ""), &x1_minus_x3, &y3_plus_y1)?;
-
->>>>>>> 6c5c674f
         Ok(Self::new(x_3, y_3, Boolean::Constant(false)))
     }
 }
@@ -382,8 +347,6 @@
         ))
     }
 
-<<<<<<< HEAD
-=======
     ///This will take [(4 + 1) * ceil(len(bits)/2)] constraints to put the x lookup constraint
     ///into the addition formula. See coda/src/lib/snarky_curves/snarky_curves.ml "scale_known"
     ///Note: `self` must be different from `result` due to SW incomplete addition.
@@ -439,7 +402,6 @@
         Ok(result)
     }
 
->>>>>>> 6c5c674f
     /// Useful in context when you have some signed representation of the scalar's digits, like
     /// in BH hash. I decided here to keep the same logic as TE implementation  for future extensibility:
     /// in fact there is no actual difference between "outer" and "inner" sums since they all
@@ -459,10 +421,6 @@
         const CHUNK_SIZE: usize = 3;
         let mut sw_result: Option<AffineGadget<P, ConstraintF, F>> = None;
         let mut result: Option<AffineGadget<P, ConstraintF, F>> = None;
-<<<<<<< HEAD
-=======
-
->>>>>>> 6c5c674f
         let mut process_segment_result =
             |mut cs: r1cs_core::Namespace<_, _>,
              result: &AffineGadget<P, ConstraintF, F>|
@@ -479,15 +437,8 @@
                         )?;
                     },
                 }
-<<<<<<< HEAD
                 Ok(())
             };
-=======
-
-                Ok(())
-            };
-
->>>>>>> 6c5c674f
         // Compute ∏(h_i^{m_i}) for all i.
         for (segment_i, (segment_bits_chunks, segment_powers)) in
             scalars.into_iter().zip(bases.iter()).enumerate()
@@ -505,67 +456,38 @@
                             coords.push(acc_power);
                             acc_power = acc_power + base_power;
                         }
-<<<<<<< HEAD
-=======
-
->>>>>>> 6c5c674f
                         let bits = bits.borrow().to_bits(
                             &mut cs.ns(|| format!("Convert Scalar {}, {} to bits", segment_i, i)),
                         )?;
                         if bits.len() != CHUNK_SIZE {
                             return Err(SynthesisError::Unsatisfiable);
                         }
-<<<<<<< HEAD
-=======
-
->>>>>>> 6c5c674f
                         let coords = coords
                             .iter()
                             .map(|p| {
                                 p.into_affine()
                             })
                             .collect::<Vec<_>>();
-<<<<<<< HEAD
                         let x_coeffs = coords.iter().map(|p| p.x).collect::<Vec<_>>();
                         let y_coeffs = coords.iter().map(|p| p.y).collect::<Vec<_>>();
-=======
-
-                        let x_coeffs = coords.iter().map(|p| p.x).collect::<Vec<_>>();
-                        let y_coeffs = coords.iter().map(|p| p.y).collect::<Vec<_>>();
-
->>>>>>> 6c5c674f
                         let precomp = Boolean::and(
                             cs.ns(|| format!("precomp in window {}, {}", segment_i, i)),
                             &bits[0],
                             &bits[1],
                         )?;
-<<<<<<< HEAD
-=======
-
->>>>>>> 6c5c674f
                         let x = F::two_bit_lookup_lc(
                             cs.ns(|| format!("x in window {}, {}", segment_i, i)),
                             &precomp,
                             &[bits[0], bits[1]],
                             &x_coeffs
                         )?;
-<<<<<<< HEAD
-=======
-
->>>>>>> 6c5c674f
                         let y = F::three_bit_cond_neg_lookup(
                             cs.ns(|| format!("y lookup in window {}, {}", segment_i, i)),
                             &bits,
                             &precomp,
                             &y_coeffs,
                         )?;
-<<<<<<< HEAD
                         let tmp = Self::new(x, y, Boolean::constant(false));
-=======
-
-                        let tmp = Self::new(x, y, Boolean::constant(false));
-
->>>>>>> 6c5c674f
                         match result {
                             None => {
                                 result = Some(tmp);
@@ -578,10 +500,6 @@
                             },
                         }
                     }
-<<<<<<< HEAD
-=======
-
->>>>>>> 6c5c674f
                 process_segment_result(
                     cs.ns(|| format!("window {}", segment_i)),
                     &result.unwrap(),
@@ -773,10 +691,6 @@
                 // If we multiply by r, we actually multiply by r - 2.
                 let r_minus_1 = (-P::ScalarField::one()).into_repr();
                 let r_weight = BitIterator::new(&r_minus_1).filter(|b| *b).count();
-<<<<<<< HEAD
-=======
-
->>>>>>> 6c5c674f
                 // We pick the most efficient method of performing the prime order check:
                 // If the cofactor has lower hamming weight than the scalar field's modulus,
                 // we first multiply by the inverse of the cofactor, and then, after allocating,
@@ -797,20 +711,12 @@
                     let mut result = Self::zero(cs.ns(|| "result"))?;
                     for (i, b) in BitIterator::new(P::COFACTOR).enumerate() {
                         let mut cs = cs.ns(|| format!("Iteration {}", i));
-<<<<<<< HEAD
-=======
-
->>>>>>> 6c5c674f
                         let old_seen_one = seen_one;
                         if seen_one {
                             result.double_in_place(cs.ns(|| "Double"))?;
                         } else {
                             seen_one = b;
                         }
-<<<<<<< HEAD
-=======
-
->>>>>>> 6c5c674f
                         if b {
                             result = if old_seen_one {
                                 result.add(cs.ns(|| "Add"), &ge)?
@@ -827,20 +733,12 @@
                     // Returns bits in big-endian order
                     for (i, b) in BitIterator::new(r_minus_1).enumerate() {
                         let mut cs = cs.ns(|| format!("Iteration {}", i));
-<<<<<<< HEAD
-=======
-
->>>>>>> 6c5c674f
                         let old_seen_one = seen_one;
                         if seen_one {
                             result.double_in_place(cs.ns(|| "Double"))?;
                         } else {
                             seen_one = b;
                         }
-<<<<<<< HEAD
-=======
-
->>>>>>> 6c5c674f
                         if b {
                             result = if old_seen_one {
                                 result.add(cs.ns(|| "Add"), &ge)?
@@ -854,10 +752,6 @@
                     Ok(ge)
                 }
             };
-<<<<<<< HEAD
-=======
-
->>>>>>> 6c5c674f
         let ge = alloc_and_prime_order_check(
             cs.ns(|| "alloc and prime order check"),
             value_gen
@@ -1010,10 +904,6 @@
     }
 }
 
-<<<<<<< HEAD
-=======
-
->>>>>>> 6c5c674f
 #[derive(Derivative)]
 #[derivative(Debug, Clone)]
 #[must_use]
@@ -1025,10 +915,7 @@
     pub infinity:   Boolean,
     _engine: PhantomData<ConstraintF>,
 }
-<<<<<<< HEAD
-=======
-
->>>>>>> 6c5c674f
+
 impl<ConstraintF> CompressAffinePointGadget<ConstraintF>
     where
         ConstraintF: PrimeField,
@@ -1042,23 +929,13 @@
         }
     }
 }
-<<<<<<< HEAD
+
 use crate::ToCompressedBitsGadget;
 use crate::fields::fp::FpGadget;
-=======
-
-use crate::ToCompressedBitsGadget;
-use crate::fields::fp::FpGadget;
-
->>>>>>> 6c5c674f
 impl<ConstraintF> ToCompressedBitsGadget<ConstraintF> for CompressAffinePointGadget<ConstraintF>
     where
         ConstraintF: PrimeField,
 {
-<<<<<<< HEAD
-=======
-
->>>>>>> 6c5c674f
     /// Enforce compression of a point through serialization of the x coordinate and storing
     /// a sign bit for the y coordinate.
     fn to_compressed<CS: ConstraintSystem<ConstraintF>>(&self, mut cs: CS)
@@ -1066,15 +943,8 @@
         //Enforce x_coordinate to bytes
         let mut compressed_bits = self.x.to_bits_strict(cs.ns(|| "x_to_bits_strict"))?;
         compressed_bits.push(self.infinity);
-<<<<<<< HEAD
         let is_odd = self.y.is_odd(cs.ns(|| "y parity"))?;
         compressed_bits.push(is_odd);
-=======
-
-        let is_odd = self.y.is_odd(cs.ns(|| "y parity"))?;
-        compressed_bits.push(is_odd);
-
->>>>>>> 6c5c674f
         Ok(compressed_bits)
     }
 }
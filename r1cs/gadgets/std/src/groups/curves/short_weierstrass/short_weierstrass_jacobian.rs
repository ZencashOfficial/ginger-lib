use algebra::{
    curves::short_weierstrass_jacobian::{GroupAffine as SWAffine, GroupProjective as SWProjective},
    SWModelParameters,
    AffineCurve, BitIterator, Field, PrimeField, ProjectiveCurve};
use r1cs_core::{ConstraintSystem, SynthesisError};
use std::{borrow::Borrow, marker::PhantomData, ops::Neg};

use crate::{prelude::*, Assignment};

#[derive(Derivative)]
#[derivative(Debug, Clone)]
#[must_use]
pub struct AffineGadget<
    P: SWModelParameters,
    ConstraintF: Field,
    F: FieldGadget<P::BaseField, ConstraintF>,
> {
    pub x:   F,
    pub y:   F,
    pub infinity:   Boolean,
    _params: PhantomData<P>,
    _engine: PhantomData<ConstraintF>,
}

impl<P, ConstraintF, F> AffineGadget<P, ConstraintF, F>
    where
        P: SWModelParameters,
        ConstraintF: Field,
        F: FieldGadget<P::BaseField, ConstraintF>,

{
    pub fn new(x: F, y: F, infinity: Boolean) -> Self {
        Self {
            x,
            y,
            infinity,
            _params: PhantomData,
            _engine: PhantomData,
        }
    }

    #[inline]
    /// Incomplete addition: neither `self` nor `other` can be the neutral
    /// element.
<<<<<<< HEAD
    pub fn add_unsafe<CS: ConstraintSystem<ConstraintF>>(
        &self,
        mut cs: CS,
        other: &Self,
    ) -> Result<Self, SynthesisError> {
=======
    /// If `safe` is set, enforce in the circuit exceptional cases not occurring.
    fn add_internal<CS: ConstraintSystem<ConstraintF>>(
        &self,
        mut cs: CS,
        other: &Self,
        safe: bool,
    ) -> Result<Self, SynthesisError>
    {
>>>>>>> 3fa4dc47
        // lambda = (B.y - A.y)/(B.x - A.x)
        // C.x = lambda^2 - A.x - B.x
        // C.y = lambda(A.x - C.x) - A.y
        //
        // Special cases:
        //
        // doubling: if B.y = A.y and B.x = A.x then lambda is unbound and
        // C = (lambda^2, lambda^3)
        //
        // addition of negative point: if B.y = -A.y and B.x = A.x then no
        // lambda can satisfy the first equation unless B.y - A.y = 0. But
        // then this reduces to doubling.
<<<<<<< HEAD

        let x2_minus_x1 = other.x.sub(cs.ns(|| "x2 - x1"), &self.x)?;
        let y2_minus_y1 = other.y.sub(cs.ns(|| "y2 - y1"), &self.y)?;

        let lambda = F::alloc(cs.ns(|| "lambda"), || {
            Ok(y2_minus_y1.get_value().get()? * &x2_minus_x1.get_value().get()?.inverse().get()?)
        })?;
=======
        let x2_minus_x1 = other.x.sub(cs.ns(|| "x2 - x1"), &self.x)?;
        let y2_minus_y1 = other.y.sub(cs.ns(|| "y2 - y1"), &self.y)?;

        let lambda = if safe {
            // Check that A.x - B.x != 0, which can be done by
            // enforcing I * (B.x - A.x) = 1
            // This is done below when we calculate inv (by F::inverse)
            let inv = x2_minus_x1.inverse(cs.ns(|| "compute inv"))?;
            F::alloc(cs.ns(|| "lambda"), || {
                Ok(y2_minus_y1.get_value().get()? * &inv.get_value().get()?)
            })
        } else {
            F::alloc(cs.ns(|| "lambda"), || {
                Ok(y2_minus_y1.get_value().get()? * &x2_minus_x1.get_value().get()?.inverse().get()?)
            })
        }?;
>>>>>>> 3fa4dc47

        let x_3 = F::alloc(&mut cs.ns(|| "x_3"), || {
            let lambda_val = lambda.get_value().get()?;
            let x1 = self.x.get_value().get()?;
            let x2 = other.x.get_value().get()?;
            Ok((lambda_val.square() - &x1) - &x2)
        })?;

        let y_3 = F::alloc(&mut cs.ns(|| "y_3"), || {
            let lambda_val = lambda.get_value().get()?;
            let x_1 = self.x.get_value().get()?;
            let y_1 = self.y.get_value().get()?;
            let x_3 = x_3.get_value().get()?;
            Ok(lambda_val * &(x_1 - &x_3) - &y_1)
        })?;

        // Check lambda
        lambda.mul_equals(cs.ns(|| "check lambda"), &x2_minus_x1, &y2_minus_y1)?;

        // Check x3
        let x3_plus_x1_plus_x2 = x_3
            .add(cs.ns(|| "x3 + x1"), &self.x)?
            .add(cs.ns(|| "x3 + x1 + x2"), &other.x)?;
        lambda.mul_equals(cs.ns(|| "check x3"), &lambda, &x3_plus_x1_plus_x2)?;

        // Check y3
        let y3_plus_y1 = y_3.add(cs.ns(|| "y3 + y1"), &self.y)?;
        let x1_minus_x3 = self.x.sub(cs.ns(|| "x1 - x3"), &x_3)?;

        lambda.mul_equals(cs.ns(|| ""), &x1_minus_x3, &y3_plus_y1)?;

        Ok(Self::new(x_3, y_3, Boolean::Constant(false)))
    }
<<<<<<< HEAD
=======

    #[inline]
    /// Incomplete, unsafe, addition: neither `self` nor `other` can be the neutral
    /// element.
    pub fn add_unsafe<CS: ConstraintSystem<ConstraintF>>(
        &self,
        cs: CS,
        other: &Self,
    ) -> Result<Self, SynthesisError> {
        self.add_internal(cs, other, false)
    }
>>>>>>> 3fa4dc47
}

impl<P, ConstraintF, F> PartialEq for AffineGadget<P, ConstraintF, F>
    where
        P: SWModelParameters,
        ConstraintF: Field,
        F: FieldGadget<P::BaseField, ConstraintF>,
{
    fn eq(&self, other: &Self) -> bool {
        self.x == other.x && self.y == other.y
    }
}

impl<P, ConstraintF, F> Eq for AffineGadget<P, ConstraintF, F>
    where
        P: SWModelParameters,
        ConstraintF: Field,
        F: FieldGadget<P::BaseField, ConstraintF>,
{
}

impl<P, ConstraintF, F> GroupGadget<SWProjective<P>, ConstraintF>
for AffineGadget<P, ConstraintF, F>
    where
        P: SWModelParameters,
        ConstraintF: Field,
        F: FieldGadget<P::BaseField, ConstraintF>,
{
    type Value = SWProjective<P>;
    type Variable = (F::Variable, F::Variable);

    #[inline]
    fn get_value(&self) -> Option<Self::Value> {
        match (self.x.get_value(), self.y.get_value(), self.infinity.get_value()) {
            (Some(x), Some(y), Some(infinity)) => {
                Some(SWAffine::new(x, y, infinity).into_projective())
            },
            (None, None, None) => None,
            _ => unreachable!(),
        }
    }

    #[inline]
    fn get_variable(&self) -> Self::Variable {
        (self.x.get_variable(), self.y.get_variable())
    }

    #[inline]
    fn zero<CS: ConstraintSystem<ConstraintF>>(mut cs: CS) -> Result<Self, SynthesisError> {
        Ok(Self::new(
            F::zero(cs.ns(|| "zero"))?,
            F::one(cs.ns(|| "one"))?,
            Boolean::constant(true),
        ))
    }

    #[inline]
    fn is_zero<CS: ConstraintSystem<ConstraintF>>(&self, _: CS) -> Result<Boolean, SynthesisError>{
        Ok(self.infinity)
    }

    #[inline]
    /// Incomplete, safe, addition: neither `self` nor `other` can be the neutral
    /// element.
    fn add<CS: ConstraintSystem<ConstraintF>>(
        &self,
        cs: CS,
        other: &Self,
    ) -> Result<Self, SynthesisError> {
        self.add_internal(cs, other, true)
    }

    /// Incomplete addition: neither `self` nor `other` can be the neutral
    /// element.
    fn add_constant<CS: ConstraintSystem<ConstraintF>>(
        &self,
        mut cs: CS,
        other: &SWProjective<P>,
    ) -> Result<Self, SynthesisError> {
        // lambda = (B.y - A.y)/(B.x - A.x)
        // C.x = lambda^2 - A.x - B.x
        // C.y = lambda(A.x - C.x) - A.y
        //
        // Special cases:
        //
        // doubling: if B.y = A.y and B.x = A.x then lambda is unbound and
        // C = (lambda^2, lambda^3)
        //
        // addition of negative point: if B.y = -A.y and B.x = A.x then no
        // lambda can satisfy the first equation unless B.y - A.y = 0. But
        // then this reduces to doubling.
        //
        // So we need to check that A.x - B.x != 0, which can be done by
        // enforcing I * (B.x - A.x) = 1
        if other.is_zero() {
            return Err(SynthesisError::AssignmentMissing);
        }
        let other = other.into_affine();
        let other_x = other.x;
        let other_y = other.y;

        let x2_minus_x1 = self
            .x
            .sub_constant(cs.ns(|| "x2 - x1"), &other_x)?
            .negate(cs.ns(|| "neg1"))?;
        let y2_minus_y1 = self
            .y
            .sub_constant(cs.ns(|| "y2 - y1"), &other_y)?
            .negate(cs.ns(|| "neg2"))?;

        let inv = x2_minus_x1.inverse(cs.ns(|| "compute inv"))?;

        let lambda = F::alloc(cs.ns(|| "lambda"), || {
            Ok(y2_minus_y1.get_value().get()? * &inv.get_value().get()?)
        })?;

        let x_3 = F::alloc(&mut cs.ns(|| "x_3"), || {
            let lambda_val = lambda.get_value().get()?;
            let x1 = self.x.get_value().get()?;
            let x2 = other_x;
            Ok((lambda_val.square() - &x1) - &x2)
        })?;

        let y_3 = F::alloc(&mut cs.ns(|| "y_3"), || {
            let lambda_val = lambda.get_value().get()?;
            let x_1 = self.x.get_value().get()?;
            let y_1 = self.y.get_value().get()?;
            let x_3 = x_3.get_value().get()?;
            Ok(lambda_val * &(x_1 - &x_3) - &y_1)
        })?;

        // Check lambda
        lambda.mul_equals(cs.ns(|| "check lambda"), &x2_minus_x1, &y2_minus_y1)?;

        // Check x3
        let x3_plus_x1_plus_x2 = x_3
            .add(cs.ns(|| "x3 + x1"), &self.x)?
            .add_constant(cs.ns(|| "x3 + x1 + x2"), &other_x)?;
        lambda.mul_equals(cs.ns(|| "check x3"), &lambda, &x3_plus_x1_plus_x2)?;

        // Check y3
        let y3_plus_y1 = y_3.add(cs.ns(|| "y3 + y1"), &self.y)?;
        let x1_minus_x3 = self.x.sub(cs.ns(|| "x1 - x3"), &x_3)?;

        lambda.mul_equals(cs.ns(|| ""), &x1_minus_x3, &y3_plus_y1)?;

        Ok(Self::new(x_3, y_3, Boolean::Constant(false)))
    }

    #[inline]
    fn double_in_place<CS: ConstraintSystem<ConstraintF>>(
        &mut self,
        mut cs: CS,
    ) -> Result<(), SynthesisError> {
        let a = P::COEFF_A;
        let x_squared = self.x.square(cs.ns(|| "x^2"))?;

        let one = P::BaseField::one();
        let two = one.double();
        let three = two + &one;

        let three_x_squared = x_squared.mul_by_constant(cs.ns(|| "3 * x^2"), &three)?;
        let three_x_squared_plus_a = three_x_squared.add_constant(cs.ns(|| "3 * x^2 + a"), &a)?;

        let two_y = self.y.double(cs.ns(|| "2y"))?;

        let lambda = F::alloc(cs.ns(|| "lambda"), || {
            let y_doubled_inv = two_y.get_value().get()?.inverse().get()?;
            Ok(three_x_squared_plus_a.get_value().get()? * &y_doubled_inv)
        })?;

        // Check lambda
        lambda.mul_equals(cs.ns(|| "check lambda"), &two_y, &three_x_squared_plus_a)?;

        let x = lambda
            .square(cs.ns(|| "lambda^2"))?
            .sub(cs.ns(|| "lambda^2 - x"), &self.x)?
            .sub(cs.ns(|| "lambda^2 - 2x"), &self.x)?;

        let y = self
            .x
            .sub(cs.ns(|| "x - self.x"), &x)?
            .mul(cs.ns(|| "times lambda"), &lambda)?
            .sub(cs.ns(|| "plus self.y"), &self.y)?;

        *self = Self::new(x, y, Boolean::constant(false));
        Ok(())
    }

    fn negate<CS: ConstraintSystem<ConstraintF>>(
        &self,
        mut cs: CS,
    ) -> Result<Self, SynthesisError> {
        Ok(Self::new(
            self.x.clone(),
            self.y.negate(cs.ns(|| "negate y"))?,
            self.infinity
        ))
    }

<<<<<<< HEAD
    ///This will take [(4 + 1) * ceil(len(bits)/2)] constraints to put the x lookup constraint
    ///into the addition formula. See coda/src/lib/snarky_curves/snarky_curves.ml "scale_known"
    ///Note: `self` must be different from `result` due to SW incomplete addition.
    #[inline]
    fn mul_bits_fixed_base<'a, CS: ConstraintSystem<ConstraintF>>(
        base: &'a SWProjective<P>,
        mut cs: CS,
        result: &Self,
        bits: &[Boolean],
    ) -> Result<Self, SynthesisError>{

        let mut to_sub = SWProjective::<P>::zero();

        let mut t = base.clone();
        let sigma = base.clone();
        let mut result = result.clone();

        let mut bit_vec = Vec::new();
        bit_vec.extend_from_slice(bits);
        //Simply add padding. This should be safe, since the padding bit will be part of the
        //circuit. (It is also done elsewhere).
        if bits.len() % 2 != 0 {
            bit_vec.push(Boolean::constant(false))
        }

        for (i, bits) in bit_vec.chunks(2).enumerate() {
            let ti = t.clone();
            let two_ti = ti.double();
            let mut table = [
                sigma,
                sigma + &ti,
                sigma + &two_ti,
                sigma + &ti + &two_ti,
            ];

            //Compute constants
            SWProjective::batch_normalization(&mut table);
            let x_coords = [table[0].x, table[1].x, table[2].x, table[3].x];
            let y_coords = [table[0].y, table[1].y, table[2].y, table[3].y];
            let precomp = Boolean::and(cs.ns(|| format!("b0 AND b1_{}", i)), &bits[0], &bits[1])?;

            //Lookup x and y
            let x = F::two_bit_lookup_lc(cs.ns(|| format!("Lookup x_{}", i)), &precomp, &[bits[0], bits[1]],  &x_coords)?;
            let y = F::two_bit_lookup_lc(cs.ns(|| format!("Lookup y_{}", i)), &precomp, &[bits[0], bits[1]],  &y_coords)?;

            //Perform addition
            let adder: Self = Self::new(x, y, Boolean::constant(false));
            result = result.add(cs.ns(||format!("Add_{}", i)), &adder)?;
            t = t.double().double();
            to_sub += &sigma;
        }
        result = result.sub_constant(cs.ns(|| "result - sigma*n_div_2"), &to_sub)?;
        Ok(result)
    }

=======
>>>>>>> 3fa4dc47
    /// Useful in context when you have some signed representation of the scalar's digits, like
    /// in BH hash. I decided here to keep the same logic as TE implementation  for future extensibility:
    /// in fact there is no actual difference between "outer" and "inner" sums since they all
    /// are SW unsafe additions. The code could be simplified, but nothing changes from a number
    /// of constraints point of view.
    fn precomputed_base_3_bit_signed_digit_scalar_mul<'a, CS, I, J, B>(
        mut cs: CS,
        bases: &[B],
        scalars: &[J],
    ) -> Result<Self, SynthesisError>
        where
            CS: ConstraintSystem<ConstraintF>,
            I: Borrow<[Boolean]>,
            J: Borrow<[I]>,
            B: Borrow<[SWProjective<P>]>,
    {
        const CHUNK_SIZE: usize = 3;
        let mut sw_result: Option<AffineGadget<P, ConstraintF, F>> = None;
        let mut result: Option<AffineGadget<P, ConstraintF, F>> = None;
<<<<<<< HEAD

=======
>>>>>>> 3fa4dc47
        let mut process_segment_result =
            |mut cs: r1cs_core::Namespace<_, _>,
             result: &AffineGadget<P, ConstraintF, F>|
             -> Result<(), SynthesisError> {
                let segment_result = result.clone();
                match sw_result {
                    None => {
                        sw_result = Some(segment_result);
                    },
                    Some(ref mut sw_result) => {
                        *sw_result = segment_result.add_unsafe(
                            cs.ns(|| "sw outer addition"),
                            sw_result,
                        )?;
                    },
                }
<<<<<<< HEAD

                Ok(())
            };

=======
                Ok(())
            };
>>>>>>> 3fa4dc47
        // Compute ∏(h_i^{m_i}) for all i.
        for (segment_i, (segment_bits_chunks, segment_powers)) in
            scalars.into_iter().zip(bases.iter()).enumerate()
            {
                for (i, (bits, base_power)) in segment_bits_chunks
                    .borrow()
                    .into_iter()
                    .zip(segment_powers.borrow().iter())
                    .enumerate()
                    {
                        let base_power = base_power.borrow();
                        let mut acc_power = *base_power;
                        let mut coords = vec![];
                        for _ in 0..4 {
                            coords.push(acc_power);
                            acc_power = acc_power + base_power;
                        }
<<<<<<< HEAD

=======
>>>>>>> 3fa4dc47
                        let bits = bits.borrow().to_bits(
                            &mut cs.ns(|| format!("Convert Scalar {}, {} to bits", segment_i, i)),
                        )?;
                        if bits.len() != CHUNK_SIZE {
                            return Err(SynthesisError::Unsatisfiable);
                        }
<<<<<<< HEAD

=======
>>>>>>> 3fa4dc47
                        let coords = coords
                            .iter()
                            .map(|p| {
                                p.into_affine()
                            })
                            .collect::<Vec<_>>();
<<<<<<< HEAD

                        let x_coeffs = coords.iter().map(|p| p.x).collect::<Vec<_>>();
                        let y_coeffs = coords.iter().map(|p| p.y).collect::<Vec<_>>();

=======
                        let x_coeffs = coords.iter().map(|p| p.x).collect::<Vec<_>>();
                        let y_coeffs = coords.iter().map(|p| p.y).collect::<Vec<_>>();
>>>>>>> 3fa4dc47
                        let precomp = Boolean::and(
                            cs.ns(|| format!("precomp in window {}, {}", segment_i, i)),
                            &bits[0],
                            &bits[1],
                        )?;
<<<<<<< HEAD

=======
>>>>>>> 3fa4dc47
                        let x = F::two_bit_lookup_lc(
                            cs.ns(|| format!("x in window {}, {}", segment_i, i)),
                            &precomp,
                            &[bits[0], bits[1]],
                            &x_coeffs
                        )?;
<<<<<<< HEAD

=======
>>>>>>> 3fa4dc47
                        let y = F::three_bit_cond_neg_lookup(
                            cs.ns(|| format!("y lookup in window {}, {}", segment_i, i)),
                            &bits,
                            &precomp,
                            &y_coeffs,
                        )?;
<<<<<<< HEAD

                        let tmp = Self::new(x, y, Boolean::constant(false));

=======
                        let tmp = Self::new(x, y, Boolean::constant(false));
>>>>>>> 3fa4dc47
                        match result {
                            None => {
                                result = Some(tmp);
                            },
                            Some(ref mut result) => {
                                *result = tmp.add_unsafe(
                                    cs.ns(|| format!("addition of window {}, {}", segment_i, i)),
                                    result,
                                )?;
                            },
                        }
                    }
<<<<<<< HEAD

=======
>>>>>>> 3fa4dc47
                process_segment_result(
                    cs.ns(|| format!("window {}", segment_i)),
                    &result.unwrap(),
                )?;
                result = None;
            }
        if result.is_some() {
            process_segment_result(cs.ns(|| "leftover"), &result.unwrap())?;
        }
        Ok(sw_result.unwrap())
    }

    fn cost_of_add() -> usize {
        3 * F::cost_of_mul_equals() + F::cost_of_inv()
    }

    fn cost_of_double() -> usize {
        3 * F::cost_of_mul() + F::cost_of_mul_equals()
    }
}

impl<P, ConstraintF, F> CondSelectGadget<ConstraintF> for AffineGadget<P, ConstraintF, F>
    where
        P: SWModelParameters,
        ConstraintF: Field,
        F: FieldGadget<P::BaseField, ConstraintF>,
{
    #[inline]
    fn conditionally_select<CS: ConstraintSystem<ConstraintF>>(
        mut cs: CS,
        cond: &Boolean,
        first: &Self,
        second: &Self,
    ) -> Result<Self, SynthesisError> {
        let x = F::conditionally_select(&mut cs.ns(|| "x"), cond, &first.x, &second.x)?;
        let y = F::conditionally_select(&mut cs.ns(|| "y"), cond, &first.y, &second.y)?;
        let infinity = Boolean::conditionally_select(&mut cs.ns(|| "infinity"), cond, &first.infinity, &second.infinity)?;

        Ok(Self::new(x, y, infinity))
    }

    fn cost() -> usize {
        2 * <F as CondSelectGadget<ConstraintF>>::cost() +
            <Boolean as CondSelectGadget<ConstraintF>>::cost()
    }
}

impl<P, ConstraintF, F> EqGadget<ConstraintF> for AffineGadget<P, ConstraintF, F>
    where
        P: SWModelParameters,
        ConstraintF: Field,
        F: FieldGadget<P::BaseField, ConstraintF>,
{
    fn is_eq<CS: ConstraintSystem<ConstraintF>>(
        &self,
        mut cs: CS,
        other: &Self
    ) -> Result<Boolean, SynthesisError> {
        let b0 = self.x.is_eq(cs.ns(|| "x"), &other.x)?;
        let b1 = self.y.is_eq(cs.ns(|| "y"),&other.y)?;
        let coordinates_equal = Boolean::and(cs.ns(|| "x AND y"), &b0, &b1)?;
        let both_are_zero = Boolean::and(
            cs.ns(|| "self.infinity AND other.infinity"),
            &self.infinity,
            &other.infinity
        )?;
        Boolean::or(cs.ns(|| "coordinates_equal OR both_are_zero"), &coordinates_equal, &both_are_zero)

    }

    #[inline]
    fn conditional_enforce_equal<CS: ConstraintSystem<ConstraintF>>(
        &self,
        mut cs: CS,
        other: &Self,
        should_enforce: &Boolean
    ) -> Result<(), SynthesisError> {
        self
            .is_eq(cs.ns(|| "is_eq(self, other)"), &other)?
            .conditional_enforce_equal(
                cs.ns(|| "enforce condition"),
                &Boolean::constant(true), &should_enforce
            )?;
        Ok(())
    }

    #[inline]
    fn conditional_enforce_not_equal<CS: ConstraintSystem<ConstraintF>>(
        &self,
        mut cs: CS,
        other: &Self,
        should_enforce: &Boolean
    ) -> Result<(), SynthesisError> {
        let is_equal = self.is_eq(cs.ns(|| "is_eq(self, other)"), other)?;
        Boolean::and(cs.ns(|| "is_equal AND should_enforce"), &is_equal, should_enforce)?
            .enforce_equal(cs.ns(|| "is_equal AND should_enforce == false"), &Boolean::Constant(false))
    }
}

impl<P, ConstraintF, F> AllocGadget<SWProjective<P>, ConstraintF>
for AffineGadget<P, ConstraintF, F>
    where
        P: SWModelParameters,
        ConstraintF: Field,
        F: FieldGadget<P::BaseField, ConstraintF>,
{
    #[inline]
    fn alloc<FN, T, CS: ConstraintSystem<ConstraintF>>(
        mut cs: CS,
        value_gen: FN,
    ) -> Result<Self, SynthesisError>
        where
            FN: FnOnce() -> Result<T, SynthesisError>,
            T: Borrow<SWProjective<P>>,
    {
        let (x, y, infinity) = match value_gen() {
            Ok(ge) => {
                let ge = ge.borrow().into_affine();
                (Ok(ge.x), Ok(ge.y), Ok(ge.infinity))
            },
            _ => (
                Err(SynthesisError::AssignmentMissing),
                Err(SynthesisError::AssignmentMissing),
                Err(SynthesisError::AssignmentMissing),
            ),
        };

        // Perform on-curve check.
        let b = P::COEFF_B;
        let a = P::COEFF_A;

        let x = F::alloc(&mut cs.ns(|| "x"), || x)?;
        let y = F::alloc(&mut cs.ns(|| "y"), || y)?;
        let infinity = Boolean::alloc(&mut cs.ns(|| "infinity"), || infinity)?;

        // Check that y^2 = x^3 + ax +b
        // We do this by checking that y^2 - b = x * (x^2 +a)
        let x2 = x.square(&mut cs.ns(|| "x^2"))?;
        let y2 = y.square(&mut cs.ns(|| "y^2"))?;

        let x2_plus_a = x2.add_constant(cs.ns(|| "x^2 + a"), &a)?;
        let y2_minus_b = y2.add_constant(cs.ns(|| "y^2 - b"), &b.neg())?;

        x2_plus_a.mul_equals(cs.ns(|| "on curve check"), &x, &y2_minus_b)?;

        Ok(Self::new(x, y, infinity))
    }

    #[inline]
    fn alloc_without_check<FN, T, CS: ConstraintSystem<ConstraintF>>(
        mut cs: CS,
        value_gen: FN,
    ) -> Result<Self, SynthesisError>
        where
            FN: FnOnce() -> Result<T, SynthesisError>,
            T: Borrow<SWProjective<P>>,
    {
        let (x, y, infinity) = match value_gen() {
            Ok(ge) => {
                let ge = ge.borrow().into_affine();
                (Ok(ge.x), Ok(ge.y), Ok(ge.infinity))
            },
            _ => (
                Err(SynthesisError::AssignmentMissing),
                Err(SynthesisError::AssignmentMissing),
                Err(SynthesisError::AssignmentMissing),
            ),
        };

        let x = F::alloc(&mut cs.ns(|| "x"), || x)?;
        let y = F::alloc(&mut cs.ns(|| "y"), || y)?;
        let infinity = Boolean::alloc(&mut cs.ns(|| "infinity"), || infinity)?;

        Ok(Self::new(x, y, infinity))
    }

    #[inline]
    fn alloc_checked<FN, T, CS: ConstraintSystem<ConstraintF>>(
        mut cs: CS,
        value_gen: FN,
    ) -> Result<Self, SynthesisError>
        where
            FN: FnOnce() -> Result<T, SynthesisError>,
            T: Borrow<SWProjective<P>>,
    {
        let alloc_and_prime_order_check =
            |mut cs: r1cs_core::Namespace<_, _>, value_gen: FN| -> Result<Self, SynthesisError> {
                let cofactor_weight = BitIterator::new(P::COFACTOR).filter(|b| *b).count();
                // If we multiply by r, we actually multiply by r - 2.
                let r_minus_1 = (-P::ScalarField::one()).into_repr();
                let r_weight = BitIterator::new(&r_minus_1).filter(|b| *b).count();
<<<<<<< HEAD

=======
>>>>>>> 3fa4dc47
                // We pick the most efficient method of performing the prime order check:
                // If the cofactor has lower hamming weight than the scalar field's modulus,
                // we first multiply by the inverse of the cofactor, and then, after allocating,
                // multiply by the cofactor. This ensures the resulting point has no cofactors
                //
                // Else, we multiply by the scalar field's modulus and ensure that the result
                // is zero.
                if cofactor_weight < r_weight {
                    let ge = Self::alloc(cs.ns(|| "Alloc checked"), || {
                        value_gen().map(|ge| {
                            ge.borrow()
                                .into_affine()
                                .mul_by_cofactor_inv()
                                .into_projective()
                        })
                    })?;
                    let mut seen_one = false;
                    let mut result = Self::zero(cs.ns(|| "result"))?;
                    for (i, b) in BitIterator::new(P::COFACTOR).enumerate() {
                        let mut cs = cs.ns(|| format!("Iteration {}", i));
<<<<<<< HEAD

=======
>>>>>>> 3fa4dc47
                        let old_seen_one = seen_one;
                        if seen_one {
                            result.double_in_place(cs.ns(|| "Double"))?;
                        } else {
                            seen_one = b;
                        }
<<<<<<< HEAD

=======
>>>>>>> 3fa4dc47
                        if b {
                            result = if old_seen_one {
                                result.add(cs.ns(|| "Add"), &ge)?
                            } else {
                                ge.clone()
                            };
                        }
                    }
                    Ok(result)
                } else {
                    let ge = Self::alloc(cs.ns(|| "Alloc checked"), value_gen)?;
                    let mut seen_one = false;
                    let mut result = Self::zero(cs.ns(|| "result"))?;
                    // Returns bits in big-endian order
                    for (i, b) in BitIterator::new(r_minus_1).enumerate() {
                        let mut cs = cs.ns(|| format!("Iteration {}", i));
<<<<<<< HEAD

=======
>>>>>>> 3fa4dc47
                        let old_seen_one = seen_one;
                        if seen_one {
                            result.double_in_place(cs.ns(|| "Double"))?;
                        } else {
                            seen_one = b;
                        }
<<<<<<< HEAD

=======
>>>>>>> 3fa4dc47
                        if b {
                            result = if old_seen_one {
                                result.add(cs.ns(|| "Add"), &ge)?
                            } else {
                                ge.clone()
                            };
                        }
                    }
                    let neg_ge = ge.negate(cs.ns(|| "Negate ge"))?;
                    neg_ge.enforce_equal(cs.ns(|| "Check equals"), &result)?;
                    Ok(ge)
                }
            };
<<<<<<< HEAD

=======
>>>>>>> 3fa4dc47
        let ge = alloc_and_prime_order_check(
            cs.ns(|| "alloc and prime order check"),
            value_gen
        )?;

        Ok(ge)
    }

    #[inline]
    fn alloc_input<FN, T, CS: ConstraintSystem<ConstraintF>>(
        mut cs: CS,
        value_gen: FN,
    ) -> Result<Self, SynthesisError>
        where
            FN: FnOnce() -> Result<T, SynthesisError>,
            T: Borrow<SWProjective<P>>,
    {
        let (x, y, infinity) = match value_gen() {
            Ok(ge) => {
                let ge = ge.borrow().into_affine();
                (Ok(ge.x), Ok(ge.y), Ok(ge.infinity))
            },
            _ => (
                Err(SynthesisError::AssignmentMissing),
                Err(SynthesisError::AssignmentMissing),
                Err(SynthesisError::AssignmentMissing),
            ),
        };

        let b = P::COEFF_B;
        let a = P::COEFF_A;

        let x = F::alloc_input(&mut cs.ns(|| "x"), || x)?;
        let y = F::alloc_input(&mut cs.ns(|| "y"), || y)?;
        let infinity = Boolean::alloc_input(&mut cs.ns(|| "infinity"), || infinity)?;

        // Check that y^2 = x^3 + ax +b
        // We do this by checking that y^2 - b = x * (x^2 +a)
        let x2 = x.square(&mut cs.ns(|| "x^2"))?;
        let y2 = y.square(&mut cs.ns(|| "y^2"))?;

        let x2_plus_a = x2.add_constant(cs.ns(|| "x^2 + a"), &a)?;
        let y2_minus_b = y2.add_constant(cs.ns(|| "y^2 - b"), &b.neg())?;

        x2_plus_a.mul_equals(cs.ns(|| "on curve check"), &x, &y2_minus_b)?;

        Ok(Self::new(x, y, infinity))
    }
}

impl<P, ConstraintF, F> ConstantGadget<SWProjective<P>, ConstraintF> for AffineGadget<P, ConstraintF, F>
    where
        P: SWModelParameters,
        ConstraintF: Field,
        F: FieldGadget<P::BaseField, ConstraintF>,
{
    fn from_value<CS: ConstraintSystem<ConstraintF>>(
        mut cs: CS,
        value: &SWProjective<P>,
    ) -> Self
    {
        let value = value.into_affine();
        let x = F::from_value(cs.ns(|| "hardcode x"), &value.x);
        let y = F::from_value(cs.ns(|| "hardcode y"), &value.y);
        let infinity = Boolean::constant(value.infinity);

        Self::new(x, y, infinity)
    }

    fn get_constant(&self) ->SWProjective<P> {
        let value_proj = SWAffine::<P>::new(
            self.x.get_value().unwrap(),
            self.y.get_value().unwrap(),
            self.infinity.get_value().unwrap()
        ).into_projective();
        let x = value_proj.x;
        let y = value_proj.y;
        let z = value_proj.z;
        SWProjective::<P>::new(x, y, z)
    }
}

impl<P, ConstraintF, F> ToBitsGadget<ConstraintF> for AffineGadget<P, ConstraintF, F>
    where
        P: SWModelParameters,
        ConstraintF: Field,
        F: FieldGadget<P::BaseField, ConstraintF>,
{
    fn to_bits<CS: ConstraintSystem<ConstraintF>>(
        &self,
        mut cs: CS,
    ) -> Result<Vec<Boolean>, SynthesisError> {
        let mut x_bits = self.x.to_bits(&mut cs.ns(|| "X Coordinate To Bits"))?;
        let y_bits = self.y.to_bits(&mut cs.ns(|| "Y Coordinate To Bits"))?;
        x_bits.extend_from_slice(&y_bits);
        x_bits.push(self.infinity);
        Ok(x_bits)
    }

    fn to_bits_strict<CS: ConstraintSystem<ConstraintF>>(
        &self,
        mut cs: CS,
    ) -> Result<Vec<Boolean>, SynthesisError> {
        let mut x_bits = self
            .x
            .to_bits_strict(&mut cs.ns(|| "X Coordinate To Bits"))?;
        let y_bits = self
            .y
            .to_bits_strict(&mut cs.ns(|| "Y Coordinate To Bits"))?;
        x_bits.extend_from_slice(&y_bits);
        x_bits.push(self.infinity);

        Ok(x_bits)
    }
}

impl<P, ConstraintF, F> ToBytesGadget<ConstraintF> for AffineGadget<P, ConstraintF, F>
    where
        P: SWModelParameters,
        ConstraintF: Field,
        F: FieldGadget<P::BaseField, ConstraintF>,
{
    fn to_bytes<CS: ConstraintSystem<ConstraintF>>(
        &self,
        mut cs: CS,
    ) -> Result<Vec<UInt8>, SynthesisError> {
        let mut x_bytes = self.x.to_bytes(&mut cs.ns(|| "X Coordinate To Bytes"))?;
        let y_bytes = self.y.to_bytes(&mut cs.ns(|| "Y Coordinate To Bytes"))?;
        let inf_bytes = self.infinity.to_bytes(&mut cs.ns(|| "Infinity to Bytes"))?;
        x_bytes.extend_from_slice(&y_bytes);
        x_bytes.extend_from_slice(&inf_bytes);
        Ok(x_bytes)
    }

    fn to_bytes_strict<CS: ConstraintSystem<ConstraintF>>(
        &self,
        mut cs: CS,
    ) -> Result<Vec<UInt8>, SynthesisError> {
        let mut x_bytes = self
            .x
            .to_bytes_strict(&mut cs.ns(|| "X Coordinate To Bytes"))?;
        let y_bytes = self
            .y
            .to_bytes_strict(&mut cs.ns(|| "Y Coordinate To Bytes"))?;
        let inf_bytes = self.infinity.to_bytes(&mut cs.ns(|| "Infinity to Bytes"))?;
        x_bytes.extend_from_slice(&y_bytes);
        x_bytes.extend_from_slice(&inf_bytes);

        Ok(x_bytes)
    }
}

<<<<<<< HEAD

=======
>>>>>>> 3fa4dc47
#[derive(Derivative)]
#[derivative(Debug, Clone)]
#[must_use]
pub struct CompressAffinePointGadget<
    ConstraintF: PrimeField,
> {
    pub x:   FpGadget<ConstraintF>,
    pub y:   FpGadget<ConstraintF>,
    pub infinity:   Boolean,
    _engine: PhantomData<ConstraintF>,
}
<<<<<<< HEAD

=======
>>>>>>> 3fa4dc47
impl<ConstraintF> CompressAffinePointGadget<ConstraintF>
    where
        ConstraintF: PrimeField,
{
    pub fn new(x: FpGadget<ConstraintF>, y: FpGadget<ConstraintF>, infinity: Boolean) -> Self {
        Self {
            x,
            y,
            infinity,
            _engine: PhantomData,
        }
    }
}
<<<<<<< HEAD

use crate::ToCompressedBitsGadget;
use crate::fields::fp::FpGadget;

=======
use crate::ToCompressedBitsGadget;
use crate::fields::fp::FpGadget;
>>>>>>> 3fa4dc47
impl<ConstraintF> ToCompressedBitsGadget<ConstraintF> for CompressAffinePointGadget<ConstraintF>
    where
        ConstraintF: PrimeField,
{
<<<<<<< HEAD

=======
>>>>>>> 3fa4dc47
    /// Enforce compression of a point through serialization of the x coordinate and storing
    /// a sign bit for the y coordinate.
    fn to_compressed<CS: ConstraintSystem<ConstraintF>>(&self, mut cs: CS)
                                                        -> Result<Vec<Boolean>, SynthesisError> {
        //Enforce x_coordinate to bytes
        let mut compressed_bits = self.x.to_bits_strict(cs.ns(|| "x_to_bits_strict"))?;
        compressed_bits.push(self.infinity);
<<<<<<< HEAD

        let is_odd = self.y.is_odd(cs.ns(|| "y parity"))?;
        compressed_bits.push(is_odd);

=======
        let is_odd = self.y.is_odd(cs.ns(|| "y parity"))?;
        compressed_bits.push(is_odd);
>>>>>>> 3fa4dc47
        Ok(compressed_bits)
    }
}<|MERGE_RESOLUTION|>--- conflicted
+++ resolved
@@ -42,13 +42,6 @@
     #[inline]
     /// Incomplete addition: neither `self` nor `other` can be the neutral
     /// element.
-<<<<<<< HEAD
-    pub fn add_unsafe<CS: ConstraintSystem<ConstraintF>>(
-        &self,
-        mut cs: CS,
-        other: &Self,
-    ) -> Result<Self, SynthesisError> {
-=======
     /// If `safe` is set, enforce in the circuit exceptional cases not occurring.
     fn add_internal<CS: ConstraintSystem<ConstraintF>>(
         &self,
@@ -57,7 +50,6 @@
         safe: bool,
     ) -> Result<Self, SynthesisError>
     {
->>>>>>> 3fa4dc47
         // lambda = (B.y - A.y)/(B.x - A.x)
         // C.x = lambda^2 - A.x - B.x
         // C.y = lambda(A.x - C.x) - A.y
@@ -70,15 +62,6 @@
         // addition of negative point: if B.y = -A.y and B.x = A.x then no
         // lambda can satisfy the first equation unless B.y - A.y = 0. But
         // then this reduces to doubling.
-<<<<<<< HEAD
-
-        let x2_minus_x1 = other.x.sub(cs.ns(|| "x2 - x1"), &self.x)?;
-        let y2_minus_y1 = other.y.sub(cs.ns(|| "y2 - y1"), &self.y)?;
-
-        let lambda = F::alloc(cs.ns(|| "lambda"), || {
-            Ok(y2_minus_y1.get_value().get()? * &x2_minus_x1.get_value().get()?.inverse().get()?)
-        })?;
-=======
         let x2_minus_x1 = other.x.sub(cs.ns(|| "x2 - x1"), &self.x)?;
         let y2_minus_y1 = other.y.sub(cs.ns(|| "y2 - y1"), &self.y)?;
 
@@ -95,7 +78,6 @@
                 Ok(y2_minus_y1.get_value().get()? * &x2_minus_x1.get_value().get()?.inverse().get()?)
             })
         }?;
->>>>>>> 3fa4dc47
 
         let x_3 = F::alloc(&mut cs.ns(|| "x_3"), || {
             let lambda_val = lambda.get_value().get()?;
@@ -129,8 +111,6 @@
 
         Ok(Self::new(x_3, y_3, Boolean::Constant(false)))
     }
-<<<<<<< HEAD
-=======
 
     #[inline]
     /// Incomplete, unsafe, addition: neither `self` nor `other` can be the neutral
@@ -142,7 +122,6 @@
     ) -> Result<Self, SynthesisError> {
         self.add_internal(cs, other, false)
     }
->>>>>>> 3fa4dc47
 }
 
 impl<P, ConstraintF, F> PartialEq for AffineGadget<P, ConstraintF, F>
@@ -343,7 +322,6 @@
         ))
     }
 
-<<<<<<< HEAD
     ///This will take [(4 + 1) * ceil(len(bits)/2)] constraints to put the x lookup constraint
     ///into the addition formula. See coda/src/lib/snarky_curves/snarky_curves.ml "scale_known"
     ///Note: `self` must be different from `result` due to SW incomplete addition.
@@ -399,8 +377,6 @@
         Ok(result)
     }
 
-=======
->>>>>>> 3fa4dc47
     /// Useful in context when you have some signed representation of the scalar's digits, like
     /// in BH hash. I decided here to keep the same logic as TE implementation  for future extensibility:
     /// in fact there is no actual difference between "outer" and "inner" sums since they all
@@ -420,10 +396,7 @@
         const CHUNK_SIZE: usize = 3;
         let mut sw_result: Option<AffineGadget<P, ConstraintF, F>> = None;
         let mut result: Option<AffineGadget<P, ConstraintF, F>> = None;
-<<<<<<< HEAD
-
-=======
->>>>>>> 3fa4dc47
+
         let mut process_segment_result =
             |mut cs: r1cs_core::Namespace<_, _>,
              result: &AffineGadget<P, ConstraintF, F>|
@@ -440,15 +413,9 @@
                         )?;
                     },
                 }
-<<<<<<< HEAD
-
                 Ok(())
             };
 
-=======
-                Ok(())
-            };
->>>>>>> 3fa4dc47
         // Compute ∏(h_i^{m_i}) for all i.
         for (segment_i, (segment_bits_chunks, segment_powers)) in
             scalars.into_iter().zip(bases.iter()).enumerate()
@@ -466,67 +433,46 @@
                             coords.push(acc_power);
                             acc_power = acc_power + base_power;
                         }
-<<<<<<< HEAD
-
-=======
->>>>>>> 3fa4dc47
+
                         let bits = bits.borrow().to_bits(
                             &mut cs.ns(|| format!("Convert Scalar {}, {} to bits", segment_i, i)),
                         )?;
                         if bits.len() != CHUNK_SIZE {
                             return Err(SynthesisError::Unsatisfiable);
                         }
-<<<<<<< HEAD
-
-=======
->>>>>>> 3fa4dc47
+
                         let coords = coords
                             .iter()
                             .map(|p| {
                                 p.into_affine()
                             })
                             .collect::<Vec<_>>();
-<<<<<<< HEAD
 
                         let x_coeffs = coords.iter().map(|p| p.x).collect::<Vec<_>>();
                         let y_coeffs = coords.iter().map(|p| p.y).collect::<Vec<_>>();
 
-=======
-                        let x_coeffs = coords.iter().map(|p| p.x).collect::<Vec<_>>();
-                        let y_coeffs = coords.iter().map(|p| p.y).collect::<Vec<_>>();
->>>>>>> 3fa4dc47
                         let precomp = Boolean::and(
                             cs.ns(|| format!("precomp in window {}, {}", segment_i, i)),
                             &bits[0],
                             &bits[1],
                         )?;
-<<<<<<< HEAD
-
-=======
->>>>>>> 3fa4dc47
+
                         let x = F::two_bit_lookup_lc(
                             cs.ns(|| format!("x in window {}, {}", segment_i, i)),
                             &precomp,
                             &[bits[0], bits[1]],
                             &x_coeffs
                         )?;
-<<<<<<< HEAD
-
-=======
->>>>>>> 3fa4dc47
+
                         let y = F::three_bit_cond_neg_lookup(
                             cs.ns(|| format!("y lookup in window {}, {}", segment_i, i)),
                             &bits,
                             &precomp,
                             &y_coeffs,
                         )?;
-<<<<<<< HEAD
 
                         let tmp = Self::new(x, y, Boolean::constant(false));
 
-=======
-                        let tmp = Self::new(x, y, Boolean::constant(false));
->>>>>>> 3fa4dc47
                         match result {
                             None => {
                                 result = Some(tmp);
@@ -539,10 +485,7 @@
                             },
                         }
                     }
-<<<<<<< HEAD
-
-=======
->>>>>>> 3fa4dc47
+
                 process_segment_result(
                     cs.ns(|| format!("window {}", segment_i)),
                     &result.unwrap(),
@@ -734,10 +677,7 @@
                 // If we multiply by r, we actually multiply by r - 2.
                 let r_minus_1 = (-P::ScalarField::one()).into_repr();
                 let r_weight = BitIterator::new(&r_minus_1).filter(|b| *b).count();
-<<<<<<< HEAD
-
-=======
->>>>>>> 3fa4dc47
+
                 // We pick the most efficient method of performing the prime order check:
                 // If the cofactor has lower hamming weight than the scalar field's modulus,
                 // we first multiply by the inverse of the cofactor, and then, after allocating,
@@ -758,20 +698,14 @@
                     let mut result = Self::zero(cs.ns(|| "result"))?;
                     for (i, b) in BitIterator::new(P::COFACTOR).enumerate() {
                         let mut cs = cs.ns(|| format!("Iteration {}", i));
-<<<<<<< HEAD
-
-=======
->>>>>>> 3fa4dc47
+
                         let old_seen_one = seen_one;
                         if seen_one {
                             result.double_in_place(cs.ns(|| "Double"))?;
                         } else {
                             seen_one = b;
                         }
-<<<<<<< HEAD
-
-=======
->>>>>>> 3fa4dc47
+
                         if b {
                             result = if old_seen_one {
                                 result.add(cs.ns(|| "Add"), &ge)?
@@ -788,20 +722,14 @@
                     // Returns bits in big-endian order
                     for (i, b) in BitIterator::new(r_minus_1).enumerate() {
                         let mut cs = cs.ns(|| format!("Iteration {}", i));
-<<<<<<< HEAD
-
-=======
->>>>>>> 3fa4dc47
+
                         let old_seen_one = seen_one;
                         if seen_one {
                             result.double_in_place(cs.ns(|| "Double"))?;
                         } else {
                             seen_one = b;
                         }
-<<<<<<< HEAD
-
-=======
->>>>>>> 3fa4dc47
+
                         if b {
                             result = if old_seen_one {
                                 result.add(cs.ns(|| "Add"), &ge)?
@@ -815,10 +743,7 @@
                     Ok(ge)
                 }
             };
-<<<<<<< HEAD
-
-=======
->>>>>>> 3fa4dc47
+
         let ge = alloc_and_prime_order_check(
             cs.ns(|| "alloc and prime order check"),
             value_gen
@@ -971,10 +896,7 @@
     }
 }
 
-<<<<<<< HEAD
-
-=======
->>>>>>> 3fa4dc47
+
 #[derive(Derivative)]
 #[derivative(Debug, Clone)]
 #[must_use]
@@ -986,10 +908,7 @@
     pub infinity:   Boolean,
     _engine: PhantomData<ConstraintF>,
 }
-<<<<<<< HEAD
-
-=======
->>>>>>> 3fa4dc47
+
 impl<ConstraintF> CompressAffinePointGadget<ConstraintF>
     where
         ConstraintF: PrimeField,
@@ -1003,23 +922,15 @@
         }
     }
 }
-<<<<<<< HEAD
 
 use crate::ToCompressedBitsGadget;
 use crate::fields::fp::FpGadget;
 
-=======
-use crate::ToCompressedBitsGadget;
-use crate::fields::fp::FpGadget;
->>>>>>> 3fa4dc47
 impl<ConstraintF> ToCompressedBitsGadget<ConstraintF> for CompressAffinePointGadget<ConstraintF>
     where
         ConstraintF: PrimeField,
 {
-<<<<<<< HEAD
-
-=======
->>>>>>> 3fa4dc47
+
     /// Enforce compression of a point through serialization of the x coordinate and storing
     /// a sign bit for the y coordinate.
     fn to_compressed<CS: ConstraintSystem<ConstraintF>>(&self, mut cs: CS)
@@ -1027,15 +938,10 @@
         //Enforce x_coordinate to bytes
         let mut compressed_bits = self.x.to_bits_strict(cs.ns(|| "x_to_bits_strict"))?;
         compressed_bits.push(self.infinity);
-<<<<<<< HEAD
 
         let is_odd = self.y.is_odd(cs.ns(|| "y parity"))?;
         compressed_bits.push(is_odd);
 
-=======
-        let is_odd = self.y.is_odd(cs.ns(|| "y parity"))?;
-        compressed_bits.push(is_odd);
->>>>>>> 3fa4dc47
         Ok(compressed_bits)
     }
 }
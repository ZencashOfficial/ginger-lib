[package]
name = "r1cs-std"
version = "0.1.0"
authors = [
    "Sean Bowe",
    "Alessandro Chiesa",
    "Matthew Green",
    "Ian Miers",
    "Pratyush Mishra",
    "Howard Wu",
    "Daniele Di Benedetto <daniele@horizenlabs.io>",
    "Marcelo Kaihara <marcelo@horizenlabs.io>",
    "Ulrich Haboeck <ulrich@horizenlabs.io>"
]
description = "A standard library for constraint system gadgets"
edition = "2018"
include = ["Cargo.toml", "src", "README.md", "LICENSE-APACHE", "LICENSE-MIT"]
license = "MIT/Apache-2.0"

################################# Dependencies ################################

[dependencies]
<<<<<<< HEAD
algebra = { git = "https://github.com/HorizenOfficial/ginger-lib", branch = "darlin" }
r1cs-core = { git = "https://github.com/HorizenOfficial/ginger-lib", branch = "darlin" }
=======
algebra = { path = "../../../algebra" }
r1cs-core = { path = "../../core"}
>>>>>>> 8d6e111a
derivative = "1"
radix_trie = "0.1"

[features]
llvm_asm = ["algebra/llvm_asm"]

full = [ "bls12_377", "bn_382", "edwards_bls12", "edwards_sw6", "jubjub", "mnt4_753", "mnt6_753", "tweedle" ]

bls12_377 = [ "algebra/bls12_377" ]
bn_382 = [ "algebra/bn_382" ]
edwards_bls12 = [ "algebra/edwards_bls12"]
edwards_sw6 = [ "algebra/edwards_sw6", "algebra/sw6"]
jubjub = [ "algebra/jubjub" ]
mnt4_753 = [ "algebra/mnt4_753" ]
mnt6_753 = [ "algebra/mnt6_753" ]
tweedle = [ "algebra/tweedle" ]

[dev-dependencies]
rand = { version = "0.7" }
rand_xorshift = { version = "0.2" }
<<<<<<< HEAD
algebra = { git = "https://github.com/HorizenOfficial/ginger-lib", branch = "darlin", features = ["bls12_381", "jubjub"] }
=======
algebra = { path = "../../../algebra", features = ["bls12_381", "jubjub"] }
>>>>>>> 8d6e111a
<|MERGE_RESOLUTION|>--- conflicted
+++ resolved
@@ -20,13 +20,8 @@
 ################################# Dependencies ################################
 
 [dependencies]
-<<<<<<< HEAD
-algebra = { git = "https://github.com/HorizenOfficial/ginger-lib", branch = "darlin" }
-r1cs-core = { git = "https://github.com/HorizenOfficial/ginger-lib", branch = "darlin" }
-=======
 algebra = { path = "../../../algebra" }
 r1cs-core = { path = "../../core"}
->>>>>>> 8d6e111a
 derivative = "1"
 radix_trie = "0.1"
 
@@ -47,8 +42,4 @@
 [dev-dependencies]
 rand = { version = "0.7" }
 rand_xorshift = { version = "0.2" }
-<<<<<<< HEAD
-algebra = { git = "https://github.com/HorizenOfficial/ginger-lib", branch = "darlin", features = ["bls12_381", "jubjub"] }
-=======
-algebra = { path = "../../../algebra", features = ["bls12_381", "jubjub"] }
->>>>>>> 8d6e111a
+algebra = { path = "../../../algebra", features = ["bls12_381", "jubjub"] }